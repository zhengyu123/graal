{
  "README": [
    "This file contains some data shared between CI files and various other usages, and is copied in many repositories.",
    "Jsonnet files should not include this file directly but use ci/common.jsonnet instead."
  ],

  "mx_version": "6.18.0",

  "COMMENT.jdks": "When adding or removing JDKs keep in sync with JDKs in ci/common.jsonnet",
  "jdks": {
    "oraclejdk11":        {"name": "jpg-jdk",   "version": "11.0.11", "build_id": "9", "release": true, "platformspecific": true, "extrabundles": ["static-libs"] },

    "oraclejdk17":        {"name": "jpg-jdk",   "version": "17.0.1",  "build_id": "12", "release": true, "platformspecific": true, "extrabundles": ["static-libs"]},
    "labsjdk-ce-17":      {"name": "labsjdk",   "version": "ce-17.0.7+4-jvmci-23.0-b10", "platformspecific": true },
    "labsjdk-ce-17Debug": {"name": "labsjdk",   "version": "ce-17.0.7+4-jvmci-23.0-b10-debug", "platformspecific": true },
    "labsjdk-ce-17-llvm": {"name": "labsjdk",   "version": "ce-17.0.7+4-jvmci-23.0-b10-sulong", "platformspecific": true },
    "labsjdk-ee-17":      {"name": "labsjdk",   "version": "ee-17.0.7+8-jvmci-23.0-b10", "platformspecific": true },
    "labsjdk-ee-17Debug": {"name": "labsjdk",   "version": "ee-17.0.7+8-jvmci-23.0-b10-debug", "platformspecific": true },
    "labsjdk-ee-17-llvm": {"name": "labsjdk",   "version": "ee-17.0.7+8-jvmci-23.0-b10-sulong", "platformspecific": true },

    "oraclejdk19":        {"name": "jpg-jdk",   "version": "19",      "build_id": "26", "release": true, "platformspecific": true, "extrabundles": ["static-libs"]},
    "labsjdk-ce-19":      {"name": "labsjdk",   "version": "ce-19.0.1+10-jvmci-23.0-b04", "platformspecific": true },
    "labsjdk-ce-19Debug": {"name": "labsjdk",   "version": "ce-19.0.1+10-jvmci-23.0-b04-debug", "platformspecific": true },
    "labsjdk-ce-19-llvm": {"name": "labsjdk",   "version": "ce-19.0.1+10-jvmci-23.0-b04-sulong", "platformspecific": true },
    "labsjdk-ee-19":      {"name": "labsjdk",   "version": "ee-19.0.2+7-jvmci-23.0-b05", "platformspecific": true },
    "labsjdk-ee-19Debug": {"name": "labsjdk",   "version": "ee-19.0.2+7-jvmci-23.0-b05-debug", "platformspecific": true },
    "labsjdk-ee-19-llvm": {"name": "labsjdk",   "version": "ee-19.0.2+7-jvmci-23.0-b05-sulong", "platformspecific": true },

<<<<<<< HEAD
    "oraclejdk20":        {"name": "jpg-jdk",   "version": "20",      "build_id": "34", "release": true, "platformspecific": true, "extrabundles": ["static-libs"]},
    "labsjdk-ce-20":      {"name": "labsjdk",   "version": "ce-20+34-jvmci-23.0-b08", "platformspecific": true },
    "labsjdk-ce-20Debug": {"name": "labsjdk",   "version": "ce-20+34-jvmci-23.0-b08-debug", "platformspecific": true },
    "labsjdk-ce-20-llvm": {"name": "labsjdk",   "version": "ce-20+34-jvmci-23.0-b08-sulong", "platformspecific": true },
    "labsjdk-ee-20":      {"name": "labsjdk",   "version": "ee-20.0.1+6-jvmci-23.0-b08", "platformspecific": true },
    "labsjdk-ee-20Debug": {"name": "labsjdk",   "version": "ee-20.0.1+6-jvmci-23.0-b08-debug", "platformspecific": true },
    "labsjdk-ee-20-llvm": {"name": "labsjdk",   "version": "ee-20.0.1+6-jvmci-23.0-b08-sulong", "platformspecific": true }
=======
    "oraclejdk20":        {"name": "jpg-jdk",   "version": "20",      "build_id": "24", "release": true, "platformspecific": true, "extrabundles": ["static-libs"]},
    "labsjdk-ce-20":      {"name": "labsjdk",   "version": "ce-20+34-jvmci-23.0-b10", "platformspecific": true },
    "labsjdk-ce-20Debug": {"name": "labsjdk",   "version": "ce-20+34-jvmci-23.0-b10-debug", "platformspecific": true },
    "labsjdk-ce-20-llvm": {"name": "labsjdk",   "version": "ce-20+34-jvmci-23.0-b10-sulong", "platformspecific": true },
    "labsjdk-ee-20":      {"name": "labsjdk",   "version": "ee-20.0.1+9-jvmci-23.0-b10", "platformspecific": true },
    "labsjdk-ee-20Debug": {"name": "labsjdk",   "version": "ee-20.0.1+9-jvmci-23.0-b10-debug", "platformspecific": true },
    "labsjdk-ee-20-llvm": {"name": "labsjdk",   "version": "ee-20.0.1+9-jvmci-23.0-b10-sulong", "platformspecific": true }
>>>>>>> be7610ba
  },

  "eclipse": {
    "version": "4.14.0",
    "short_version": "4.14",
    "timestamp": "201912100610"
  },

  "pip": {
    "ninja_syntax": "==1.7.2",
    "lazy-object-proxy": "==1.6.0",
    "pylint": "==2.4.4"
  }
}<|MERGE_RESOLUTION|>--- conflicted
+++ resolved
@@ -26,23 +26,13 @@
     "labsjdk-ee-19Debug": {"name": "labsjdk",   "version": "ee-19.0.2+7-jvmci-23.0-b05-debug", "platformspecific": true },
     "labsjdk-ee-19-llvm": {"name": "labsjdk",   "version": "ee-19.0.2+7-jvmci-23.0-b05-sulong", "platformspecific": true },
 
-<<<<<<< HEAD
     "oraclejdk20":        {"name": "jpg-jdk",   "version": "20",      "build_id": "34", "release": true, "platformspecific": true, "extrabundles": ["static-libs"]},
-    "labsjdk-ce-20":      {"name": "labsjdk",   "version": "ce-20+34-jvmci-23.0-b08", "platformspecific": true },
-    "labsjdk-ce-20Debug": {"name": "labsjdk",   "version": "ce-20+34-jvmci-23.0-b08-debug", "platformspecific": true },
-    "labsjdk-ce-20-llvm": {"name": "labsjdk",   "version": "ce-20+34-jvmci-23.0-b08-sulong", "platformspecific": true },
-    "labsjdk-ee-20":      {"name": "labsjdk",   "version": "ee-20.0.1+6-jvmci-23.0-b08", "platformspecific": true },
-    "labsjdk-ee-20Debug": {"name": "labsjdk",   "version": "ee-20.0.1+6-jvmci-23.0-b08-debug", "platformspecific": true },
-    "labsjdk-ee-20-llvm": {"name": "labsjdk",   "version": "ee-20.0.1+6-jvmci-23.0-b08-sulong", "platformspecific": true }
-=======
-    "oraclejdk20":        {"name": "jpg-jdk",   "version": "20",      "build_id": "24", "release": true, "platformspecific": true, "extrabundles": ["static-libs"]},
     "labsjdk-ce-20":      {"name": "labsjdk",   "version": "ce-20+34-jvmci-23.0-b10", "platformspecific": true },
     "labsjdk-ce-20Debug": {"name": "labsjdk",   "version": "ce-20+34-jvmci-23.0-b10-debug", "platformspecific": true },
     "labsjdk-ce-20-llvm": {"name": "labsjdk",   "version": "ce-20+34-jvmci-23.0-b10-sulong", "platformspecific": true },
     "labsjdk-ee-20":      {"name": "labsjdk",   "version": "ee-20.0.1+9-jvmci-23.0-b10", "platformspecific": true },
     "labsjdk-ee-20Debug": {"name": "labsjdk",   "version": "ee-20.0.1+9-jvmci-23.0-b10-debug", "platformspecific": true },
     "labsjdk-ee-20-llvm": {"name": "labsjdk",   "version": "ee-20.0.1+9-jvmci-23.0-b10-sulong", "platformspecific": true }
->>>>>>> be7610ba
   },
 
   "eclipse": {
