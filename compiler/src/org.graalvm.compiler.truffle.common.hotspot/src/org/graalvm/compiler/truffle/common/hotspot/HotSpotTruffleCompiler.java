/*
 * Copyright (c) 2013, 2016, Oracle and/or its affiliates. All rights reserved.
 * DO NOT ALTER OR REMOVE COPYRIGHT NOTICES OR THIS FILE HEADER.
 *
 * This code is free software; you can redistribute it and/or modify it
 * under the terms of the GNU General Public License version 2 only, as
 * published by the Free Software Foundation.  Oracle designates this
 * particular file as subject to the "Classpath" exception as provided
 * by Oracle in the LICENSE file that accompanied this code.
 *
 * This code is distributed in the hope that it will be useful, but WITHOUT
 * ANY WARRANTY; without even the implied warranty of MERCHANTABILITY or
 * FITNESS FOR A PARTICULAR PURPOSE.  See the GNU General Public License
 * version 2 for more details (a copy is included in the LICENSE file that
 * accompanied this code).
 *
 * You should have received a copy of the GNU General Public License version
 * 2 along with this work; if not, write to the Free Software Foundation,
 * Inc., 51 Franklin St, Fifth Floor, Boston, MA 02110-1301 USA.
 *
 * Please contact Oracle, 500 Oracle Parkway, Redwood Shores, CA 94065 USA
 * or visit www.oracle.com if you need additional information or have any
 * questions.
 */
package org.graalvm.compiler.truffle.common.hotspot;

import org.graalvm.compiler.truffle.common.TruffleCompiler;
import org.graalvm.compiler.truffle.common.TruffleCompilerRuntime;

public interface HotSpotTruffleCompiler extends TruffleCompiler {

    /**
     * Compiles and installs special code for
     * {@link HotSpotTruffleCompilerRuntime#getTruffleCallBoundaryMethods()}.
     */
    void installTruffleCallBoundaryMethods();

    abstract class Factory {
        public abstract HotSpotTruffleCompiler create(TruffleCompilerRuntime runtime);
    }
<<<<<<< HEAD

    HotSpotTruffleInstalledCode INVALID_CODE = new HotSpotTruffleInstalledCode(null, false);
=======
>>>>>>> 5c7405a4
}<|MERGE_RESOLUTION|>--- conflicted
+++ resolved
@@ -38,9 +38,4 @@
     abstract class Factory {
         public abstract HotSpotTruffleCompiler create(TruffleCompilerRuntime runtime);
     }
-<<<<<<< HEAD
-
-    HotSpotTruffleInstalledCode INVALID_CODE = new HotSpotTruffleInstalledCode(null, false);
-=======
->>>>>>> 5c7405a4
 }