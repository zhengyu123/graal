---
layout: docs
toc_group: getting-started
link_title:  Installation on Windows
permalink: /docs/getting-started/windows/
---

# Installation on Windows Platforms

You can install GraalVM Community Edition on the Windows operating system from an archive file (_zip_).
Follow these steps:

1. Navigate to the [GraalVM Releases repository on GitHub](https://github.com/graalvm/graalvm-ce-builds/releases). Select Java 11 based or Java 17 based distribution for Windows, and download.
2. Change the directory to the location where you want to install GraalVM, then move the _.zip_ archive file to it.
3. Unzip the archive to your file system.
4. There can be multiple JDKs installed on the machine. The next step is to configure the runtime environment. Setting environment variables via the command line will work the same way for Windows 7, 8 and 10.
  - Point the `PATH` environment variable to the GraalVM `bin` directory:
  ```shell
  setx /M PATH "C:\Progra~1\Java\<graalvm>\bin;%PATH%"
  ```
  - Set the `JAVA_HOME` environment variable to resolve to the GraalVM installation directory:
  ```shell
  setx /M JAVA_HOME "C:\Progra~1\Java\<graalvm>"
  ```
  Note that the `/M` flag, equivalent to `-m`, requires elevated user privileges.

5. Restart Command Prompt to reload the environment variables. Then use the
following command to check whether the variables were set correctly:
```shell
echo %PATH%
echo %JAVA_HOME%
```

For Oracle GraalVM Enterprise Edition users, find the installation instructions [here](https://docs.oracle.com/en/graalvm/enterprise/21/docs/getting-started/installation-windows/).

## Installation Note

To run GraalVM Community Edition based on OpenJDK 8u292 on a Windows platform, the **MSVCR100.dll** redistributable package needs to be installed (for more details, see the issue [#3187](https://github.com/oracle/graal/issues/3187#issuecomment-784234990)).

## Supported Functionalities

The GraalVM Community distribution for Windows platforms includes OpenJDK with the GraalVM compiler enabled, the [GraalVM Updater](../../reference-manual/graalvm-updater.md) tool to install additional functionalities, the JavaScript runtime, and the developer tools (e.g., Chrome inspector based debugger, Profiler, etc.).
Currently, the GraalVM environment on Windows can be extended with [Native Image](../../reference-manual/native-image/README.md), [Java on Trufle](../../reference-manual/java-on-truffle/README.md), WebAssembly, and Node.js support.

## Prerequisites for Using Native Image on Windows
<<<<<<< HEAD

To start using Native Image on Windows, install Visual Studio and Microsoft Visual C++(MSVC). There are two installation options:
  * Install the Visual Studio Code Build Tools with the Windows 10 SDK
  * Install Visual Studio Code with the Windows 10 SDK

You can use Visual Studio 2017 version 15.9 or later.

Lastly, on Windows, the `native-image` builder will only work when it is executed from the **x64 Native Tools Command Prompt**.
The command for initiating an x64 Native Tools command prompt is different if you only have the Visual Studio Build Tools installed, versus if you have the full VS Code 2019 installed.
Check [this link](https://medium.com/graalvm/using-graalvm-and-native-image-on-windows-10-9954dc071311) for step-by-step instructions.
=======
On Windows, Native Image requires Visual Studio Code and Microsoft Visual C++(MSVC).
You can use Visual Studio 2017 version 15.9 or later.
There are two installation options:
- Install the Visual Studio Code Build Tools with the Windows 10 SDK
- Install Visual Studio Code with the Windows 10 SDK

The last prerequisite is the proper [Developer Command Prompt](https://docs.microsoft.com/en-us/cpp/build/building-on-the-command-line?view=vs-2019#developer_command_prompt_shortcuts) for your version of [Visual Studio](https://visualstudio.microsoft.com/vs/).
On Windows the `native-image` tool only works when it is executed from the **x64 Native Tools Command Prompt**.

Step by step instructions on installing Visual Studio Build Tools and Windows 10 SDK, and starting using Native Image can be found [here](https://medium.com/graalvm/using-graalvm-and-native-image-on-windows-10-9954dc071311).
>>>>>>> 7bc06f81
<|MERGE_RESOLUTION|>--- conflicted
+++ resolved
@@ -43,18 +43,6 @@
 Currently, the GraalVM environment on Windows can be extended with [Native Image](../../reference-manual/native-image/README.md), [Java on Trufle](../../reference-manual/java-on-truffle/README.md), WebAssembly, and Node.js support.
 
 ## Prerequisites for Using Native Image on Windows
-<<<<<<< HEAD
-
-To start using Native Image on Windows, install Visual Studio and Microsoft Visual C++(MSVC). There are two installation options:
-  * Install the Visual Studio Code Build Tools with the Windows 10 SDK
-  * Install Visual Studio Code with the Windows 10 SDK
-
-You can use Visual Studio 2017 version 15.9 or later.
-
-Lastly, on Windows, the `native-image` builder will only work when it is executed from the **x64 Native Tools Command Prompt**.
-The command for initiating an x64 Native Tools command prompt is different if you only have the Visual Studio Build Tools installed, versus if you have the full VS Code 2019 installed.
-Check [this link](https://medium.com/graalvm/using-graalvm-and-native-image-on-windows-10-9954dc071311) for step-by-step instructions.
-=======
 On Windows, Native Image requires Visual Studio Code and Microsoft Visual C++(MSVC).
 You can use Visual Studio 2017 version 15.9 or later.
 There are two installation options:
@@ -64,5 +52,4 @@
 The last prerequisite is the proper [Developer Command Prompt](https://docs.microsoft.com/en-us/cpp/build/building-on-the-command-line?view=vs-2019#developer_command_prompt_shortcuts) for your version of [Visual Studio](https://visualstudio.microsoft.com/vs/).
 On Windows the `native-image` tool only works when it is executed from the **x64 Native Tools Command Prompt**.
 
-Step by step instructions on installing Visual Studio Build Tools and Windows 10 SDK, and starting using Native Image can be found [here](https://medium.com/graalvm/using-graalvm-and-native-image-on-windows-10-9954dc071311).
->>>>>>> 7bc06f81
+Step by step instructions on installing Visual Studio Build Tools and Windows 10 SDK, and starting using Native Image can be found [here](https://medium.com/graalvm/using-graalvm-and-native-image-on-windows-10-9954dc071311).