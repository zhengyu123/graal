/*
 * Copyright (c) 2009, 2011, Oracle and/or its affiliates. All rights reserved.
 * DO NOT ALTER OR REMOVE COPYRIGHT NOTICES OR THIS FILE HEADER.
 *
 * This code is free software; you can redistribute it and/or modify it
 * under the terms of the GNU General Public License version 2 only, as
 * published by the Free Software Foundation.
 *
 * This code is distributed in the hope that it will be useful, but WITHOUT
 * ANY WARRANTY; without even the implied warranty of MERCHANTABILITY or
 * FITNESS FOR A PARTICULAR PURPOSE.  See the GNU General Public License
 * version 2 for more details (a copy is included in the LICENSE file that
 * accompanied this code).
 *
 * You should have received a copy of the GNU General Public License version
 * 2 along with this work; if not, write to the Free Software Foundation,
 * Inc., 51 Franklin St, Fifth Floor, Boston, MA 02110-1301 USA.
 *
 * Please contact Oracle, 500 Oracle Parkway, Redwood Shores, CA 94065 USA
 * or visit www.oracle.com if you need additional information or have any
 * questions.
 */

package com.sun.c1x.ir;

import java.util.*;

import com.sun.c1x.*;
import com.sun.c1x.debug.*;
import com.sun.c1x.util.*;
import com.sun.cri.ci.*;

public final class ComputeLinearScanOrder {

    private final int maxBlockId; // the highest blockId of a block
    private int numBlocks; // total number of blocks (smaller than maxBlockId)
    private int numLoops; // total number of loops
    private boolean iterativeDominators; // method requires iterative computation of dominators

    List<BlockBegin> linearScanOrder; // the resulting list of blocks in correct order

    final CiBitMap visitedBlocks; // used for recursive processing of blocks
    final CiBitMap activeBlocks; // used for recursive processing of blocks
    final CiBitMap dominatorBlocks; // temporary BitMap used for computation of dominator
    final int[] forwardBranches; // number of incoming forward branches for each block
    final List<BlockBegin> loopEndBlocks; // list of all loop end blocks collected during countEdges
    BitMap2D loopMap; // two-dimensional bit set: a bit is set if a block is contained in a loop
    final List<BlockBegin> workList; // temporary list (used in markLoops and computeOrder)

    // accessors for visitedBlocks and activeBlocks
    private void initVisited() {
        activeBlocks.clearAll();
        visitedBlocks.clearAll();
    }

    private boolean isVisited(BlockBegin b) {
        return visitedBlocks.get(b.blockID);
    }

    private boolean isActive(BlockBegin b) {
        return activeBlocks.get(b.blockID);
    }

    private void setVisited(BlockBegin b) {
        assert !isVisited(b) : "already set";
        visitedBlocks.set(b.blockID);
    }

    private void setActive(BlockBegin b) {
        assert !isActive(b) : "already set";
        activeBlocks.set(b.blockID);
    }

    private void clearActive(BlockBegin b) {
        assert isActive(b) : "not already";
        activeBlocks.clear(b.blockID);
    }

    // accessors for forwardBranches
    private void incForwardBranches(BlockBegin b) {
        forwardBranches[b.blockID]++;
    }

    private int decForwardBranches(BlockBegin b) {
        return --forwardBranches[b.blockID];
    }

    // accessors for loopMap
    private boolean isBlockInLoop(int loopIdx, BlockBegin b) {
        return loopMap.at(loopIdx, b.blockID);
    }

    private void setBlockInLoop(int loopIdx, BlockBegin b) {
        loopMap.setBit(loopIdx, b.blockID);
    }

    private void clearBlockInLoop(int loopIdx, int blockId) {
        loopMap.clearBit(loopIdx, blockId);
    }

    // accessors for final result
    public List<BlockBegin> linearScanOrder() {
        return linearScanOrder;
    }

    public int numLoops() {
        return numLoops;
    }

    public ComputeLinearScanOrder(int maxBlockId, BlockBegin startBlock) {

        this.maxBlockId = maxBlockId;
        visitedBlocks = new CiBitMap(maxBlockId);
        activeBlocks = new CiBitMap(maxBlockId);
        dominatorBlocks = new CiBitMap(maxBlockId);
        forwardBranches = new int[maxBlockId];
        loopEndBlocks = new ArrayList<BlockBegin>(8);
        workList = new ArrayList<BlockBegin>(8);

        countEdges(startBlock, null);

        if (numLoops > 0) {
            markLoops();
            clearNonNaturalLoops(startBlock);
            assignLoopDepth(startBlock);
        }

        computeOrder(startBlock);

        printBlocks();
        assert verify();
    }

    /**
     * Traverses the CFG to analyze block and edge info. The analysis performed is:
     *
     * 1. Count of total number of blocks.
     * 2. Count of all incoming edges and backward incoming edges.
     * 3. Number loop header blocks.
     * 4. Create a list with all loop end blocks.
     */
    private void countEdges(final BlockBegin cur, BlockBegin parent) {
        if (C1XOptions.TraceLinearScanLevel >= 3) {
            TTY.println("Counting edges for block B%d%s", cur.blockID, parent == null ? "" : " coming from B" + parent.blockID);
        }

        if (isActive(cur)) {
            if (C1XOptions.TraceLinearScanLevel >= 3) {
                TTY.println("backward branch");
            }
            assert isVisited(cur) : "block must be visited when block is active";
            assert parent != null : "must have parent";

            cur.setBlockFlag(BlockBegin.BlockFlag.LinearScanLoopHeader);
            cur.setBlockFlag(BlockBegin.BlockFlag.BackwardBranchTarget);

            parent.setBlockFlag(BlockBegin.BlockFlag.LinearScanLoopEnd);

            loopEndBlocks.add(parent);
            return;
        }

        // increment number of incoming forward branches
        incForwardBranches(cur);

        if (isVisited(cur)) {
            if (C1XOptions.TraceLinearScanLevel >= 3) {
                TTY.println("block already visited");
            }
            return;
        }

        numBlocks++;
        setVisited(cur);
        setActive(cur);

        // recursive call for all successors
        cur.allSuccessorsDo(true, new BlockClosure() {
            public void apply(BlockBegin block) {
                countEdges(block, cur);
            }
        });

        clearActive(cur);

        // Each loop has a unique number.
        // When multiple loops are nested, assignLoopDepth assumes that the
        // innermost loop has the lowest number. This is guaranteed by setting
        // the loop number after the recursive calls for the successors above
        // have returned.
        if (cur.checkBlockFlag(BlockBegin.BlockFlag.LinearScanLoopHeader)) {
            assert cur.loopIndex() == -1 : "cannot set loop-index twice";
            if (C1XOptions.TraceLinearScanLevel >= 3) {
                TTY.println("Block B%d is loop header of loop %d", cur.blockID, numLoops);
            }

            cur.setLoopIndex(numLoops);
            numLoops++;
        }

        if (C1XOptions.TraceLinearScanLevel >= 3) {
            TTY.println("Finished counting edges for block B%d", cur.blockID);
        }
    }

    private void markLoops() {
        if (C1XOptions.TraceLinearScanLevel >= 3) {
            TTY.println("----- marking loops");
        }

        loopMap = new BitMap2D(numLoops, maxBlockId);

        for (int i = loopEndBlocks.size() - 1; i >= 0; i--) {
            BlockBegin loopEnd = loopEndBlocks.get(i);
            BlockBegin loopStart = loopEnd.suxAt(0);
            int loopIdx = loopStart.loopIndex();

            if (C1XOptions.TraceLinearScanLevel >= 3) {
                TTY.println("Processing loop from B%d to B%d (loop %d):", loopStart.blockID, loopEnd.blockID, loopIdx);
            }
            assert loopEnd.isLinearScanLoopEnd() : "loop end flag must be set";
            assert loopStart.isLinearScanLoopHeader() : "loop header flag must be set";
            assert loopIdx >= 0 && loopIdx < numLoops : "loop index not set";
            assert workList.isEmpty() : "work list must be empty before processing";

            // add the end-block of the loop to the working list
            workList.add(loopEnd);
            setBlockInLoop(loopIdx, loopEnd);
            do {
                BlockBegin cur = workList.remove(workList.size() - 1);

                if (C1XOptions.TraceLinearScanLevel >= 3) {
                    TTY.println("    processing B%d", cur.blockID);
                }
                assert isBlockInLoop(loopIdx, cur) : "bit in loop map must be set when block is in work list";

                // recursive processing of all predecessors ends when start block of loop is reached
                if (cur != loopStart) {
                    for (int j = cur.numberOfPreds() - 1; j >= 0; j--) {
                        BlockBegin pred = cur.predAt(j).block();

                        if (!isBlockInLoop(loopIdx, pred)) {
                            // this predecessor has not been processed yet, so add it to work list
                            if (C1XOptions.TraceLinearScanLevel >= 3) {
                                TTY.println("    pushing B%d", pred.blockID);
                            }
                            workList.add(pred);
                            setBlockInLoop(loopIdx, pred);
                        }
                    }
                }
            } while (!workList.isEmpty());
        }
    }

    // check for non-natural loops (loops where the loop header does not dominate
    // all other loop blocks = loops with multiple entries).
    // such loops are ignored
    private void clearNonNaturalLoops(BlockBegin startBlock) {
        for (int i = numLoops - 1; i >= 0; i--) {
            if (isBlockInLoop(i, startBlock)) {
                // loop i contains the entry block of the method.
                // this is not a natural loop, so ignore it
                if (C1XOptions.TraceLinearScanLevel >= 2) {
                    TTY.println("Loop %d is non-natural, so it is ignored", i);
                }

                for (int blockId = maxBlockId - 1; blockId >= 0; blockId--) {
                    clearBlockInLoop(i, blockId);
                }
                iterativeDominators = true;
            }
        }
    }

    private void assignLoopDepth(BlockBegin startBlock) {
        if (C1XOptions.TraceLinearScanLevel >= 3) {
            TTY.println("----- computing loop-depth and weight");
        }
        initVisited();

        assert workList.isEmpty() : "work list must be empty before processing";
        workList.add(startBlock);

        do {
            BlockBegin cur = workList.remove(workList.size() - 1);

            if (!isVisited(cur)) {
                setVisited(cur);
                if (C1XOptions.TraceLinearScanLevel >= 4) {
                    TTY.println("Computing loop depth for block B%d", cur.blockID);
                }

                // compute loop-depth and loop-index for the block
                assert cur.loopDepth() == 0 : "cannot set loop-depth twice";
                int i;
                int loopDepth = 0;
                int minLoopIdx = -1;
                for (i = numLoops - 1; i >= 0; i--) {
                    if (isBlockInLoop(i, cur)) {
                        loopDepth++;
                        minLoopIdx = i;
                    }
                }
                cur.setLoopDepth(loopDepth);
                cur.setLoopIndex(minLoopIdx);

                // append all unvisited successors to work list
                cur.allSuccessorsDo(true, new BlockClosure() {
                    public void apply(BlockBegin block) {
                        workList.add(block);
                    }
                });
            }
        } while (!workList.isEmpty());
    }

<<<<<<< HEAD
    private BlockBegin commonDominator(BlockBegin a, BlockBegin b) {
        assert a != null && b != null : "must have input blocks";

        dominatorBlocks.clearAll();
        while (a != null) {
            dominatorBlocks.set(a.blockID);
            assert a.dominator() != null || a == linearScanOrder.get(0) : "dominator must be initialized";
            a = a.dominator();
        }
        while (b != null && !dominatorBlocks.get(b.blockID)) {
            assert b.dominator() != null || b == linearScanOrder.get(0) : "dominator must be initialized";
            b = b.dominator();
        }

        assert b != null : "could not find dominator";
        return b;
    }

    private void computeDominator(BlockBegin cur, BlockBegin parent) {
        if (cur.dominator() == null) {
            if (C1XOptions.TraceLinearScanLevel >= 4) {
                TTY.println("DOM: initializing dominator of B%d to B%d", cur.blockID, parent.blockID);
            }
            cur.setDominator(parent);

        } else if (!(cur.checkBlockFlag(BlockBegin.BlockFlag.LinearScanLoopHeader) && parent.checkBlockFlag(BlockBegin.BlockFlag.LinearScanLoopEnd))) {
            if (C1XOptions.TraceLinearScanLevel >= 4) {
                TTY.println("DOM: computing dominator of B%d: common dominator of B%d and B%d is B%d", cur.blockID, parent.blockID, cur.dominator().blockID, commonDominator(cur.dominator(), parent).blockID);
            }
            assert cur.numberOfPreds() > 1 : "";
            cur.setDominator(commonDominator(cur.dominator(), parent));
        }
    }

=======
>>>>>>> 2da899f8
    private int computeWeight(BlockBegin cur) {
        BlockBegin singleSux = null;
        if (cur.numberOfSux() == 1) {
            singleSux = cur.suxAt(0);
        }

        // limit loop-depth to 15 bit (only for security reason, it will never be so big)
        int weight = (cur.loopDepth() & 0x7FFF) << 16;

        int curBit = 15;

        // this is necessary for the (very rare) case that two successive blocks have
        // the same loop depth, but a different loop index (can happen for endless loops
        // with exception handlers)
        if (!cur.isLinearScanLoopHeader()) {
            weight |= (1 << curBit);
        }
        curBit--;

        // loop end blocks (blocks that end with a backward branch) are added
        // after all other blocks of the loop.
        if (!cur.isLinearScanLoopEnd()) {
            weight |= (1 << curBit);
        }
        curBit--;

        // exceptions should not be thrown in normal control flow, so these blocks
        // are added as late as possible
        if (!(cur.end() instanceof Throw) && (singleSux == null || !(singleSux.end() instanceof Throw))) {
            weight |= (1 << curBit);
        }
        curBit--;
        if (!(cur.end() instanceof Return) && (singleSux == null || !(singleSux.end() instanceof Return))) {
            weight |= (1 << curBit);
        }
        curBit--;

//        // exceptions handlers are added as late as possible
//        if (!cur.checkBlockFlag(BlockBegin.BlockFlag.ExceptionEntry)) {
//            weight |= (1 << curBit);
//        }
        curBit--;

        // guarantee that weight is > 0
        weight |= 1;

        assert curBit >= 0 : "too many flags";
        assert weight > 0 : "weight cannot become negative";

        return weight;
    }

    private boolean readyForProcessing(BlockBegin cur) {
        // Discount the edge just traveled.
        // When the number drops to zero, all forward branches were processed
        if (decForwardBranches(cur) != 0) {
            return false;
        }

        assert !linearScanOrder.contains(cur) : "block already processed (block can be ready only once)";
        assert !workList.contains(cur) : "block already in work-list (block can be ready only once)";
        return true;
    }

    private void sortIntoWorkList(BlockBegin cur) {
        assert !workList.contains(cur) : "block already in work list";

        int curWeight = computeWeight(cur);

        // the linearScanNumber is used to cache the weight of a block
        cur.setLinearScanNumber(curWeight);

        if (C1XOptions.StressLinearScan) {
            workList.add(0, cur);
            return;
        }

        workList.add(null); // provide space for new element

        int insertIdx = workList.size() - 1;
        while (insertIdx > 0 && workList.get(insertIdx - 1).linearScanNumber() > curWeight) {
            workList.set(insertIdx, workList.get(insertIdx - 1));
            insertIdx--;
        }
        workList.set(insertIdx, cur);

        if (C1XOptions.TraceLinearScanLevel >= 3) {
            TTY.println("Sorted B%d into worklist. new worklist:", cur.blockID);
            for (int i = 0; i < workList.size(); i++) {
                TTY.println(String.format("%8d B%02d  weight:%6x", i, workList.get(i).blockID, workList.get(i).linearScanNumber()));
            }
        }

        for (int i = 0; i < workList.size(); i++) {
            assert workList.get(i).linearScanNumber() > 0 : "weight not set";
            assert i == 0 || workList.get(i - 1).linearScanNumber() <= workList.get(i).linearScanNumber() : "incorrect order in worklist";
        }
    }

    private void appendBlock(BlockBegin cur) {
        if (C1XOptions.TraceLinearScanLevel >= 3) {
            TTY.println("appending block B%d (weight 0x%06x) to linear-scan order", cur.blockID, cur.linearScanNumber());
        }
        assert !linearScanOrder.contains(cur) : "cannot add the same block twice";

        // currently, the linear scan order and code emit order are equal.
        // therefore the linearScanNumber and the weight of a block must also
        // be equal.
        cur.setLinearScanNumber(linearScanOrder.size());
        linearScanOrder.add(cur);
    }

    private void computeOrder(BlockBegin startBlock) {
        if (C1XOptions.TraceLinearScanLevel >= 3) {
            TTY.println("----- computing final block order");
        }

        // the start block is always the first block in the linear scan order
        linearScanOrder = new ArrayList<BlockBegin>(numBlocks);

        // start processing with standard entry block
        assert workList.isEmpty() : "list must be empty before processing";

        if (readyForProcessing(startBlock)) {
            sortIntoWorkList(startBlock);
        } else {
            throw new CiBailout("the stdEntry must be ready for processing (otherwise, the method has no start block)");
        }

        do {
            final BlockBegin cur = workList.remove(workList.size() - 1);
            appendBlock(cur);

<<<<<<< HEAD
            cur.allSuccessorsDo(false, new BlockClosure() {
                public void apply(BlockBegin block) {
                    computeDominator(block, cur);
                    if (readyForProcessing(block)) {
                        sortIntoWorkList(block);
                    }
=======
            int i;
            int numSux = cur.numberOfSux();
            // changed loop order to get "intuitive" order of if- and else-blocks
            for (i = 0; i < numSux; i++) {
                BlockBegin sux = cur.suxAt(i);
                if (readyForProcessing(sux)) {
                    sortIntoWorkList(sux);
                }
            }
            numSux = cur.numberOfExceptionHandlers();
            for (i = 0; i < numSux; i++) {
                BlockBegin sux = cur.exceptionHandlerAt(i);
                if (readyForProcessing(sux)) {
                    sortIntoWorkList(sux);
>>>>>>> 2da899f8
                }
            });
        } while (workList.size() > 0);
    }

<<<<<<< HEAD
    private boolean computeDominatorsIter() {
        boolean changed = false;
        int numBlocks = linearScanOrder.size();

        assert linearScanOrder.get(0).dominator() == null : "must not have dominator";
        assert linearScanOrder.get(0).numberOfPreds() == 0 : "must not have predecessors";
        for (int i = 1; i < numBlocks; i++) {
            BlockBegin block = linearScanOrder.get(i);

            assert block.numberOfPreds() > 0;
            BlockBegin dominator = block.predAt(0).block();

            int numPreds = block.numberOfPreds();
            for (int j = 1; j < numPreds; j++) {
                BlockBegin curPred = block.predAt(j).block();
                dominator = commonDominator(dominator, curPred);
            }

            if (dominator != block.dominator()) {
                if (C1XOptions.TraceLinearScanLevel >= 4) {
                    TTY.println("DOM: updating dominator of B%d from B%d to B%d", block.blockID, block.dominator().blockID, dominator.blockID);
                }
                block.setDominator(dominator);
                changed = true;
            }
        }
        return changed;
    }

    private void computeDominators() {
        if (C1XOptions.TraceLinearScanLevel >= 3) {
            TTY.println("----- computing dominators (iterative computation required: %b)", iterativeDominators);
        }

        // iterative computation of dominators is only required for methods with non-natural loops
        // and OSR-methods. For all other methods : the dominators computed when generating the
        // linear scan block order are correct.
        if (iterativeDominators) {
            do {
                if (C1XOptions.TraceLinearScanLevel >= 1) {
                    TTY.println("DOM: next iteration of fix-point calculation");
                }
            } while (computeDominatorsIter());
        }

        // check that dominators are correct
        assert !computeDominatorsIter() : "fix point not reached";
    }

=======
>>>>>>> 2da899f8
    public void printBlocks() {
        if (C1XOptions.TraceLinearScanLevel >= 2) {
            TTY.println("----- loop information:");
            for (BlockBegin cur : linearScanOrder) {
                TTY.print(String.format("%4d: B%02d: ", cur.linearScanNumber(), cur.blockID));
                for (int loopIdx = 0; loopIdx < numLoops; loopIdx++) {
                    TTY.print(String.format("%d = %b ", loopIdx, isBlockInLoop(loopIdx, cur)));
                }
                TTY.println(String.format(" . loopIndex: %2d, loopDepth: %2d", cur.loopIndex(), cur.loopDepth()));
            }
        }

        if (C1XOptions.TraceLinearScanLevel >= 1) {
            TTY.println("----- linear-scan block order:");
            for (BlockBegin cur : linearScanOrder) {
                TTY.print(String.format("%4d: B%02d    loop: %2d  depth: %2d", cur.linearScanNumber(), cur.blockID, cur.loopIndex(), cur.loopDepth()));

<<<<<<< HEAD
                TTY.print(cur.isCriticalEdgeSplit() ? " ce" : "   ");
                TTY.print(cur.checkBlockFlag(BlockBegin.BlockFlag.LinearScanLoopHeader) ? " lh" : "   ");
                TTY.print(cur.checkBlockFlag(BlockBegin.BlockFlag.LinearScanLoopEnd) ? " le" : "   ");

                if (cur.dominator() != null) {
                    TTY.print("    dom: B%d ", cur.dominator().blockID);
                } else {
                    TTY.print("    dom: null ");
                }
=======
                TTY.print(cur.isExceptionEntry() ? " ex" : "   ");
                TTY.print(cur.isLinearScanLoopHeader() ? " lh" : "   ");
                TTY.print(cur.isLinearScanLoopEnd() ? " le" : "   ");
>>>>>>> 2da899f8

                if (cur.numberOfPreds() > 0) {
                    TTY.print("    preds: ");
                    for (int j = 0; j < cur.numberOfPreds(); j++) {
                        BlockBegin pred = cur.predAt(j).block();
                        TTY.print("B%d ", pred.blockID);
                    }
                }
                if (cur.numberOfSux() > 0) {
                    TTY.print("    sux: ");
                    for (int j = 0; j < cur.numberOfSux(); j++) {
                        BlockBegin sux = cur.suxAt(j);
                        TTY.print("B%d ", sux.blockID);
                    }
                }
                TTY.println();
            }
        }
    }

    private boolean verify() {
        assert linearScanOrder.size() == numBlocks : "wrong number of blocks in list";

        if (C1XOptions.StressLinearScan) {
            // blocks are scrambled when StressLinearScan is used
            return true;
        }

        // check that all successors of a block have a higher linear-scan-number
        // and that all predecessors of a block have a lower linear-scan-number
        // (only backward branches of loops are ignored)
        int i;
        for (i = 0; i < linearScanOrder.size(); i++) {
            BlockBegin cur = linearScanOrder.get(i);

            assert cur.linearScanNumber() == i : "incorrect linearScanNumber";
            assert cur.linearScanNumber() >= 0 && cur.linearScanNumber() == linearScanOrder.indexOf(cur) : "incorrect linearScanNumber";

            for (BlockBegin sux : cur.end().blockSuccessors()) {
                assert sux.linearScanNumber() >= 0 && sux.linearScanNumber() == linearScanOrder.indexOf(sux) : "incorrect linearScanNumber";
                if (!cur.checkBlockFlag(BlockBegin.BlockFlag.LinearScanLoopEnd)) {
                    assert cur.linearScanNumber() < sux.linearScanNumber() : "invalid order";
                }
                if (cur.loopDepth() == sux.loopDepth()) {
                    assert cur.loopIndex() == sux.loopIndex() || sux.checkBlockFlag(BlockBegin.BlockFlag.LinearScanLoopHeader) : "successing blocks with same loop depth must have same loop index";
                }
            }

            for (Instruction pred : cur.blockPredecessors()) {
                BlockBegin begin = pred.block();
                assert begin.linearScanNumber() >= 0 && begin.linearScanNumber() == linearScanOrder.indexOf(begin) : "incorrect linearScanNumber";
                if (!cur.checkBlockFlag(BlockBegin.BlockFlag.LinearScanLoopHeader)) {
                    assert cur.linearScanNumber() > begin.linearScanNumber() : "invalid order";
                }
                if (cur.loopDepth() == begin.loopDepth()) {
                    assert cur.loopIndex() == begin.loopIndex() || cur.checkBlockFlag(BlockBegin.BlockFlag.LinearScanLoopHeader) : "successing blocks with same loop depth must have same loop index";
                }
            }
<<<<<<< HEAD
            assert cur.numberOfPreds() != 1 || cur.dominator() == cur.predAt(0).block() : "Single predecessor must also be dominator";
=======
>>>>>>> 2da899f8
        }

        // check that all loops are continuous
        for (int loopIdx = 0; loopIdx < numLoops; loopIdx++) {
            int blockIdx = 0;
            assert !isBlockInLoop(loopIdx, linearScanOrder.get(blockIdx)) : "the first block must not be present in any loop";

            // skip blocks before the loop
            while (blockIdx < numBlocks && !isBlockInLoop(loopIdx, linearScanOrder.get(blockIdx))) {
                blockIdx++;
            }
            // skip blocks of loop
            while (blockIdx < numBlocks && isBlockInLoop(loopIdx, linearScanOrder.get(blockIdx))) {
                blockIdx++;
            }
            // after the first non-loop block : there must not be another loop-block
            while (blockIdx < numBlocks) {
                assert !isBlockInLoop(loopIdx, linearScanOrder.get(blockIdx)) : "loop not continuous in linear-scan order";
                blockIdx++;
            }
        }

        return true;
    }
}<|MERGE_RESOLUTION|>--- conflicted
+++ resolved
@@ -315,43 +315,6 @@
         } while (!workList.isEmpty());
     }
 
-<<<<<<< HEAD
-    private BlockBegin commonDominator(BlockBegin a, BlockBegin b) {
-        assert a != null && b != null : "must have input blocks";
-
-        dominatorBlocks.clearAll();
-        while (a != null) {
-            dominatorBlocks.set(a.blockID);
-            assert a.dominator() != null || a == linearScanOrder.get(0) : "dominator must be initialized";
-            a = a.dominator();
-        }
-        while (b != null && !dominatorBlocks.get(b.blockID)) {
-            assert b.dominator() != null || b == linearScanOrder.get(0) : "dominator must be initialized";
-            b = b.dominator();
-        }
-
-        assert b != null : "could not find dominator";
-        return b;
-    }
-
-    private void computeDominator(BlockBegin cur, BlockBegin parent) {
-        if (cur.dominator() == null) {
-            if (C1XOptions.TraceLinearScanLevel >= 4) {
-                TTY.println("DOM: initializing dominator of B%d to B%d", cur.blockID, parent.blockID);
-            }
-            cur.setDominator(parent);
-
-        } else if (!(cur.checkBlockFlag(BlockBegin.BlockFlag.LinearScanLoopHeader) && parent.checkBlockFlag(BlockBegin.BlockFlag.LinearScanLoopEnd))) {
-            if (C1XOptions.TraceLinearScanLevel >= 4) {
-                TTY.println("DOM: computing dominator of B%d: common dominator of B%d and B%d is B%d", cur.blockID, parent.blockID, cur.dominator().blockID, commonDominator(cur.dominator(), parent).blockID);
-            }
-            assert cur.numberOfPreds() > 1 : "";
-            cur.setDominator(commonDominator(cur.dominator(), parent));
-        }
-    }
-
-=======
->>>>>>> 2da899f8
     private int computeWeight(BlockBegin cur) {
         BlockBegin singleSux = null;
         if (cur.numberOfSux() == 1) {
@@ -485,86 +448,16 @@
             final BlockBegin cur = workList.remove(workList.size() - 1);
             appendBlock(cur);
 
-<<<<<<< HEAD
             cur.allSuccessorsDo(false, new BlockClosure() {
                 public void apply(BlockBegin block) {
-                    computeDominator(block, cur);
                     if (readyForProcessing(block)) {
                         sortIntoWorkList(block);
                     }
-=======
-            int i;
-            int numSux = cur.numberOfSux();
-            // changed loop order to get "intuitive" order of if- and else-blocks
-            for (i = 0; i < numSux; i++) {
-                BlockBegin sux = cur.suxAt(i);
-                if (readyForProcessing(sux)) {
-                    sortIntoWorkList(sux);
-                }
-            }
-            numSux = cur.numberOfExceptionHandlers();
-            for (i = 0; i < numSux; i++) {
-                BlockBegin sux = cur.exceptionHandlerAt(i);
-                if (readyForProcessing(sux)) {
-                    sortIntoWorkList(sux);
->>>>>>> 2da899f8
                 }
             });
         } while (workList.size() > 0);
     }
 
-<<<<<<< HEAD
-    private boolean computeDominatorsIter() {
-        boolean changed = false;
-        int numBlocks = linearScanOrder.size();
-
-        assert linearScanOrder.get(0).dominator() == null : "must not have dominator";
-        assert linearScanOrder.get(0).numberOfPreds() == 0 : "must not have predecessors";
-        for (int i = 1; i < numBlocks; i++) {
-            BlockBegin block = linearScanOrder.get(i);
-
-            assert block.numberOfPreds() > 0;
-            BlockBegin dominator = block.predAt(0).block();
-
-            int numPreds = block.numberOfPreds();
-            for (int j = 1; j < numPreds; j++) {
-                BlockBegin curPred = block.predAt(j).block();
-                dominator = commonDominator(dominator, curPred);
-            }
-
-            if (dominator != block.dominator()) {
-                if (C1XOptions.TraceLinearScanLevel >= 4) {
-                    TTY.println("DOM: updating dominator of B%d from B%d to B%d", block.blockID, block.dominator().blockID, dominator.blockID);
-                }
-                block.setDominator(dominator);
-                changed = true;
-            }
-        }
-        return changed;
-    }
-
-    private void computeDominators() {
-        if (C1XOptions.TraceLinearScanLevel >= 3) {
-            TTY.println("----- computing dominators (iterative computation required: %b)", iterativeDominators);
-        }
-
-        // iterative computation of dominators is only required for methods with non-natural loops
-        // and OSR-methods. For all other methods : the dominators computed when generating the
-        // linear scan block order are correct.
-        if (iterativeDominators) {
-            do {
-                if (C1XOptions.TraceLinearScanLevel >= 1) {
-                    TTY.println("DOM: next iteration of fix-point calculation");
-                }
-            } while (computeDominatorsIter());
-        }
-
-        // check that dominators are correct
-        assert !computeDominatorsIter() : "fix point not reached";
-    }
-
-=======
->>>>>>> 2da899f8
     public void printBlocks() {
         if (C1XOptions.TraceLinearScanLevel >= 2) {
             TTY.println("----- loop information:");
@@ -582,21 +475,8 @@
             for (BlockBegin cur : linearScanOrder) {
                 TTY.print(String.format("%4d: B%02d    loop: %2d  depth: %2d", cur.linearScanNumber(), cur.blockID, cur.loopIndex(), cur.loopDepth()));
 
-<<<<<<< HEAD
-                TTY.print(cur.isCriticalEdgeSplit() ? " ce" : "   ");
-                TTY.print(cur.checkBlockFlag(BlockBegin.BlockFlag.LinearScanLoopHeader) ? " lh" : "   ");
-                TTY.print(cur.checkBlockFlag(BlockBegin.BlockFlag.LinearScanLoopEnd) ? " le" : "   ");
-
-                if (cur.dominator() != null) {
-                    TTY.print("    dom: B%d ", cur.dominator().blockID);
-                } else {
-                    TTY.print("    dom: null ");
-                }
-=======
-                TTY.print(cur.isExceptionEntry() ? " ex" : "   ");
                 TTY.print(cur.isLinearScanLoopHeader() ? " lh" : "   ");
                 TTY.print(cur.isLinearScanLoopEnd() ? " le" : "   ");
->>>>>>> 2da899f8
 
                 if (cur.numberOfPreds() > 0) {
                     TTY.print("    preds: ");
@@ -655,10 +535,6 @@
                     assert cur.loopIndex() == begin.loopIndex() || cur.checkBlockFlag(BlockBegin.BlockFlag.LinearScanLoopHeader) : "successing blocks with same loop depth must have same loop index";
                 }
             }
-<<<<<<< HEAD
-            assert cur.numberOfPreds() != 1 || cur.dominator() == cur.predAt(0).block() : "Single predecessor must also be dominator";
-=======
->>>>>>> 2da899f8
         }
 
         // check that all loops are continuous
