/*
 * Copyright (c) 2015, 2016, Oracle and/or its affiliates. All rights reserved.
 * DO NOT ALTER OR REMOVE COPYRIGHT NOTICES OR THIS FILE HEADER.
 *
 * This code is free software; you can redistribute it and/or modify it
 * under the terms of the GNU General Public License version 2 only, as
 * published by the Free Software Foundation.
 *
 * This code is distributed in the hope that it will be useful, but WITHOUT
 * ANY WARRANTY; without even the implied warranty of MERCHANTABILITY or
 * FITNESS FOR A PARTICULAR PURPOSE.  See the GNU General Public License
 * version 2 for more details (a copy is included in the LICENSE file that
 * accompanied this code).
 *
 * You should have received a copy of the GNU General Public License version
 * 2 along with this work; if not, write to the Free Software Foundation,
 * Inc., 51 Franklin St, Fifth Floor, Boston, MA 02110-1301 USA.
 *
 * Please contact Oracle, 500 Oracle Parkway, Redwood Shores, CA 94065 USA
 * or visit www.oracle.com if you need additional information or have any
 * questions.
 */
package com.oracle.graal.compiler.test.tutorial;

<<<<<<< HEAD
import static com.oracle.graal.options.OptionValues.GLOBAL;

import java.lang.reflect.Method;
import java.util.concurrent.atomic.AtomicInteger;

=======
import static com.oracle.graal.compiler.common.CompilationRequestIdentifier.asCompilationRequest;

import java.lang.reflect.Method;

>>>>>>> beb0da8e
import com.oracle.graal.api.test.Graal;
import com.oracle.graal.code.CompilationResult;
import com.oracle.graal.compiler.GraalCompiler;
import com.oracle.graal.compiler.common.CompilationIdentifier;
import com.oracle.graal.compiler.target.Backend;
import com.oracle.graal.debug.Debug;
import com.oracle.graal.debug.Debug.Scope;
import com.oracle.graal.debug.DebugDumpScope;
import com.oracle.graal.lir.asm.CompilationResultBuilderFactory;
import com.oracle.graal.lir.phases.LIRSuites;
import com.oracle.graal.nodes.StructuredGraph;
import com.oracle.graal.nodes.StructuredGraph.AllowAssumptions;
import com.oracle.graal.phases.OptimisticOptimizations;
import com.oracle.graal.phases.PhaseSuite;
import com.oracle.graal.phases.tiers.HighTierContext;
import com.oracle.graal.phases.tiers.Suites;
import com.oracle.graal.phases.util.Providers;
import com.oracle.graal.runtime.RuntimeProvider;

import jdk.vm.ci.code.CodeCacheProvider;
import jdk.vm.ci.code.InstalledCode;
import jdk.vm.ci.meta.MetaAccessProvider;
import jdk.vm.ci.meta.ProfilingInfo;
import jdk.vm.ci.meta.ResolvedJavaMethod;

/**
 * Sample code that shows how to invoke Graal from an application.
 */
public class InvokeGraal {

    protected final Backend backend;
    protected final Providers providers;
    protected final MetaAccessProvider metaAccess;
    protected final CodeCacheProvider codeCache;

    public InvokeGraal() {
        /* Ask the hosting Java VM for the entry point object to the Graal API. */
        RuntimeProvider runtimeProvider = Graal.getRequiredCapability(RuntimeProvider.class);

        /*
         * The default backend (architecture, VM configuration) that the hosting VM is running on.
         */
        backend = runtimeProvider.getHostBackend();
        /* Access to all of the Graal API providers, as implemented by the hosting VM. */
        providers = backend.getProviders();
        /* Some frequently used providers and configuration objects. */
        metaAccess = providers.getMetaAccess();
        codeCache = providers.getCodeCache();
    }

    /**
     * The simplest way to compile a method, using the default behavior for everything.
     */
    @SuppressWarnings("try")
    protected InstalledCode compileAndInstallMethod(ResolvedJavaMethod method) {
        /* Create a unique compilation identifier, visible in IGV. */
        CompilationIdentifier compilationId = backend.getCompilationIdentifier(method);
        try (Scope s = Debug.scope("compileAndInstallMethod", new DebugDumpScope(String.valueOf(compilationId), true))) {

            /*
             * The graph that is compiled. We leave it empty (no nodes added yet). This means that
             * it will be filled according to the graphBuilderSuite defined below. We also specify
             * that we want the compilation to make optimistic assumptions about runtime state such
             * as the loaded class hierarchy.
             */
            StructuredGraph graph = new StructuredGraph(method, AllowAssumptions.YES, compilationId);

            /*
             * The phases used to build the graph. Usually this is just the GraphBuilderPhase. If
             * the graph already contains nodes, it is ignored.
             */
            PhaseSuite<HighTierContext> graphBuilderSuite = backend.getSuites().getDefaultGraphBuilderSuite();

            /*
             * The optimization phases that are applied to the graph. This is the main configuration
             * point for Graal. Add or remove phases to customize your compilation.
             */
            Suites suites = backend.getSuites().getDefaultSuites(GLOBAL);

            /*
             * The low-level phases that are applied to the low-level representation.
             */
            LIRSuites lirSuites = backend.getSuites().getDefaultLIRSuites(GLOBAL);

            /*
             * We want Graal to perform all speculative optimistic optimizations, using the
             * profiling information that comes with the method (collected by the interpreter) for
             * speculation.
             */
            OptimisticOptimizations optimisticOpts = OptimisticOptimizations.ALL;
            ProfilingInfo profilingInfo = graph.getProfilingInfo(method);

            /* The default class and configuration for compilation results. */
            CompilationResult compilationResult = new CompilationResult();
            CompilationResultBuilderFactory factory = CompilationResultBuilderFactory.Default;

            /* Invoke the whole Graal compilation pipeline. */
            GraalCompiler.compileGraph(graph, method, providers, backend, graphBuilderSuite, optimisticOpts, profilingInfo, suites, lirSuites, compilationResult, factory);

            /*
             * Install the compilation result into the VM, i.e., copy the byte[] array that contains
             * the machine code into an actual executable memory location.
             */
            return backend.addInstalledCode(method, asCompilationRequest(compilationId), compilationResult);
        } catch (Throwable ex) {
            throw Debug.handle(ex);
        }
    }

    /**
     * Look up a method using Java reflection and convert it to the Graal API method object.
     */
    protected ResolvedJavaMethod findMethod(Class<?> declaringClass, String name) {
        Method reflectionMethod = null;
        for (Method m : declaringClass.getDeclaredMethods()) {
            if (m.getName().equals(name)) {
                assert reflectionMethod == null : "More than one method with name " + name + " in class " + declaringClass.getName();
                reflectionMethod = m;
            }
        }
        assert reflectionMethod != null : "No method with name " + name + " in class " + declaringClass.getName();
        return metaAccess.lookupJavaMethod(reflectionMethod);
    }
}<|MERGE_RESOLUTION|>--- conflicted
+++ resolved
@@ -22,18 +22,10 @@
  */
 package com.oracle.graal.compiler.test.tutorial;
 
-<<<<<<< HEAD
 import static com.oracle.graal.options.OptionValues.GLOBAL;
-
-import java.lang.reflect.Method;
-import java.util.concurrent.atomic.AtomicInteger;
-
-=======
 import static com.oracle.graal.compiler.common.CompilationRequestIdentifier.asCompilationRequest;
 
 import java.lang.reflect.Method;
-
->>>>>>> beb0da8e
 import com.oracle.graal.api.test.Graal;
 import com.oracle.graal.code.CompilationResult;
 import com.oracle.graal.compiler.GraalCompiler;
@@ -99,7 +91,7 @@
              * that we want the compilation to make optimistic assumptions about runtime state such
              * as the loaded class hierarchy.
              */
-            StructuredGraph graph = new StructuredGraph(method, AllowAssumptions.YES, compilationId);
+            StructuredGraph graph = new StructuredGraph.Builder(AllowAssumptions.YES).method(method).compilationId(compilationId).build();
 
             /*
              * The phases used to build the graph. Usually this is just the GraphBuilderPhase. If
