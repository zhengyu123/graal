/*
 * Copyright (c) 2011, 2012, Oracle and/or its affiliates. All rights reserved.
 * DO NOT ALTER OR REMOVE COPYRIGHT NOTICES OR THIS FILE HEADER.
 *
 * This code is free software; you can redistribute it and/or modify it
 * under the terms of the GNU General Public License version 2 only, as
 * published by the Free Software Foundation.
 *
 * This code is distributed in the hope that it will be useful, but WITHOUT
 * ANY WARRANTY; without even the implied warranty of MERCHANTABILITY or
 * FITNESS FOR A PARTICULAR PURPOSE.  See the GNU General Public License
 * version 2 for more details (a copy is included in the LICENSE file that
 * accompanied this code).
 *
 * You should have received a copy of the GNU General Public License version
 * 2 along with this work; if not, write to the Free Software Foundation,
 * Inc., 51 Franklin St, Fifth Floor, Boston, MA 02110-1301 USA.
 *
 * Please contact Oracle, 500 Oracle Parkway, Redwood Shores, CA 94065 USA
 * or visit www.oracle.com if you need additional information or have any
 * questions.
 */
package com.oracle.graal.hotspot.meta;

import static com.oracle.graal.api.code.CallingConvention.Type.*;
import static com.oracle.graal.api.code.DeoptimizationAction.*;
import static com.oracle.graal.api.code.MemoryBarriers.*;
import static com.oracle.graal.api.meta.DeoptimizationReason.*;
import static com.oracle.graal.api.meta.LocationIdentity.*;
import static com.oracle.graal.graph.UnsafeAccess.*;
import static com.oracle.graal.hotspot.HotSpotBackend.*;
import static com.oracle.graal.hotspot.HotSpotForeignCallLinkage.RegisterEffect.*;
import static com.oracle.graal.hotspot.HotSpotForeignCallLinkage.Transition.*;
import static com.oracle.graal.hotspot.HotSpotGraalRuntime.*;
import static com.oracle.graal.hotspot.nodes.MonitorExitStubCall.*;
import static com.oracle.graal.hotspot.nodes.NewArrayStubCall.*;
import static com.oracle.graal.hotspot.nodes.NewInstanceStubCall.*;
import static com.oracle.graal.hotspot.nodes.NewMultiArrayStubCall.*;
import static com.oracle.graal.hotspot.nodes.VMErrorNode.*;
import static com.oracle.graal.hotspot.nodes.WriteBarrierPostStubCall.*;
import static com.oracle.graal.hotspot.nodes.WriteBarrierPreStubCall.*;
import static com.oracle.graal.hotspot.replacements.HotSpotReplacementsUtil.*;
import static com.oracle.graal.hotspot.replacements.MonitorSnippets.*;
import static com.oracle.graal.hotspot.replacements.SystemSubstitutions.*;
import static com.oracle.graal.hotspot.replacements.ThreadSubstitutions.*;
import static com.oracle.graal.hotspot.stubs.ExceptionHandlerStub.*;
import static com.oracle.graal.hotspot.stubs.NewArrayStub.*;
import static com.oracle.graal.hotspot.stubs.NewInstanceStub.*;
import static com.oracle.graal.hotspot.stubs.StubUtil.*;
import static com.oracle.graal.hotspot.stubs.UnwindExceptionToCallerStub.*;
import static com.oracle.graal.java.GraphBuilderPhase.RuntimeCalls.*;
import static com.oracle.graal.nodes.java.RegisterFinalizerNode.*;
import static com.oracle.graal.phases.GraalOptions.*;
import static com.oracle.graal.replacements.Log.*;
import static com.oracle.graal.replacements.MathSubstitutionsX86.*;

import java.lang.reflect.*;
import java.util.*;

import sun.misc.*;

import com.oracle.graal.api.code.*;
import com.oracle.graal.api.code.CodeUtil.RefMapFormatter;
import com.oracle.graal.api.code.CompilationResult.Call;
import com.oracle.graal.api.code.CompilationResult.DataPatch;
import com.oracle.graal.api.code.CompilationResult.Infopoint;
import com.oracle.graal.api.code.CompilationResult.Mark;
import com.oracle.graal.api.meta.*;
import com.oracle.graal.graph.*;
import com.oracle.graal.hotspot.*;
import com.oracle.graal.hotspot.HotSpotForeignCallLinkage.RegisterEffect;
import com.oracle.graal.hotspot.HotSpotForeignCallLinkage.Transition;
import com.oracle.graal.hotspot.bridge.*;
import com.oracle.graal.hotspot.bridge.CompilerToVM.CodeInstallResult;
import com.oracle.graal.hotspot.nodes.*;
import com.oracle.graal.hotspot.replacements.*;
import com.oracle.graal.hotspot.stubs.*;
import com.oracle.graal.java.*;
import com.oracle.graal.nodes.*;
import com.oracle.graal.nodes.HeapAccess.WriteBarrierType;
import com.oracle.graal.nodes.calc.*;
import com.oracle.graal.nodes.extended.*;
import com.oracle.graal.nodes.java.*;
import com.oracle.graal.nodes.java.MethodCallTargetNode.InvokeKind;
import com.oracle.graal.nodes.spi.*;
import com.oracle.graal.nodes.spi.Lowerable.LoweringType;
import com.oracle.graal.nodes.type.*;
import com.oracle.graal.nodes.virtual.*;
import com.oracle.graal.printer.*;
import com.oracle.graal.replacements.*;
import com.oracle.graal.word.*;

/**
 * HotSpot implementation of {@link GraalCodeCacheProvider}.
 */
public abstract class HotSpotRuntime implements GraalCodeCacheProvider, DisassemblerProvider, BytecodeDisassemblerProvider {

    public static final ForeignCallDescriptor OSR_MIGRATION_END = new ForeignCallDescriptor("OSR_migration_end", void.class, long.class);
    public static final ForeignCallDescriptor IDENTITY_HASHCODE = new ForeignCallDescriptor("identity_hashcode", int.class, Object.class);
    public static final ForeignCallDescriptor VERIFY_OOP = new ForeignCallDescriptor("verify_oop", Object.class, Object.class);
    public static final ForeignCallDescriptor LOAD_AND_CLEAR_EXCEPTION = new ForeignCallDescriptor("load_and_clear_exception", Object.class, Word.class);

    public final HotSpotVMConfig config;

    protected final RegisterConfig regConfig;
    protected final HotSpotGraalRuntime graalRuntime;

    private CheckCastSnippets.Templates checkcastSnippets;
    private InstanceOfSnippets.Templates instanceofSnippets;
    private NewObjectSnippets.Templates newObjectSnippets;
    private MonitorSnippets.Templates monitorSnippets;
    private WriteBarrierSnippets.Templates writeBarrierSnippets;
    private BoxingSnippets.Templates boxingSnippets;
    private LoadExceptionObjectSnippets.Templates exceptionObjectSnippets;

    private final Map<ForeignCallDescriptor, HotSpotForeignCallLinkage> foreignCalls = new HashMap<>();

    /**
     * The offset from the origin of an array to the first element.
     * 
     * @return the offset in bytes
     */
    public static int getArrayBaseOffset(Kind kind) {
        switch (kind) {
            case Boolean:
                return Unsafe.ARRAY_BOOLEAN_BASE_OFFSET;
            case Byte:
                return Unsafe.ARRAY_BYTE_BASE_OFFSET;
            case Char:
                return Unsafe.ARRAY_CHAR_BASE_OFFSET;
            case Short:
                return Unsafe.ARRAY_SHORT_BASE_OFFSET;
            case Int:
                return Unsafe.ARRAY_INT_BASE_OFFSET;
            case Long:
                return Unsafe.ARRAY_LONG_BASE_OFFSET;
            case Float:
                return Unsafe.ARRAY_FLOAT_BASE_OFFSET;
            case Double:
                return Unsafe.ARRAY_DOUBLE_BASE_OFFSET;
            case Object:
                return Unsafe.ARRAY_OBJECT_BASE_OFFSET;
            default:
                throw GraalInternalError.shouldNotReachHere();
        }
    }

    /**
     * The scale used for the index when accessing elements of an array of this kind.
     * 
     * @return the scale in order to convert the index into a byte offset
     */
    public static int getArrayIndexScale(Kind kind) {
        switch (kind) {
            case Boolean:
                return Unsafe.ARRAY_BOOLEAN_INDEX_SCALE;
            case Byte:
                return Unsafe.ARRAY_BYTE_INDEX_SCALE;
            case Char:
                return Unsafe.ARRAY_CHAR_INDEX_SCALE;
            case Short:
                return Unsafe.ARRAY_SHORT_INDEX_SCALE;
            case Int:
                return Unsafe.ARRAY_INT_INDEX_SCALE;
            case Long:
                return Unsafe.ARRAY_LONG_INDEX_SCALE;
            case Float:
                return Unsafe.ARRAY_FLOAT_INDEX_SCALE;
            case Double:
                return Unsafe.ARRAY_DOUBLE_INDEX_SCALE;
            case Object:
                return Unsafe.ARRAY_OBJECT_INDEX_SCALE;
            default:
                throw GraalInternalError.shouldNotReachHere();
        }
    }

    public HotSpotRuntime(HotSpotVMConfig c, HotSpotGraalRuntime graalRuntime) {
        this.config = c;
        this.graalRuntime = graalRuntime;
        regConfig = createRegisterConfig();
    }

    protected abstract RegisterConfig createRegisterConfig();

    /**
     * Registers the linkage for a foreign call.
     */
    protected HotSpotForeignCallLinkage register(HotSpotForeignCallLinkage linkage) {
        assert !foreignCalls.containsKey(linkage.getDescriptor()) : "already registered linkage for " + linkage.getDescriptor();
        foreignCalls.put(linkage.getDescriptor(), linkage);
        return linkage;
    }

    /**
     * Creates and registers the details for linking a foreign call to a {@link Stub}.
     * 
     * @param reexecutable specifies if the stub call can be re-executed without (meaningful) side
     *            effects. Deoptimization will not return to a point before a stub call that cannot
     *            be re-executed.
     * @param killedLocations the memory locations killed by the stub call
     */
    protected HotSpotForeignCallLinkage registerStubCall(ForeignCallDescriptor descriptor, boolean reexecutable, LocationIdentity... killedLocations) {
        return register(HotSpotForeignCallLinkage.create(descriptor, 0L, PRESERVES_REGISTERS, JavaCallee, NOT_LEAF, reexecutable, killedLocations));
    }

    /**
     * Creates and registers the linkage for a foreign call.
     * 
     * @param reexecutable specifies if the stub call can be re-executed without (meaningful) side
     *            effects. Deoptimization will not return to a point before a stub call that cannot
     *            be re-executed.
     * @param killedLocations the memory locations killed by the stub call
     */
    protected HotSpotForeignCallLinkage registerForeignCall(ForeignCallDescriptor descriptor, long address, CallingConvention.Type ccType, RegisterEffect effect, Transition transition,
                    boolean reexecutable, LocationIdentity... killedLocations) {
        Class<?> resultType = descriptor.getResultType();
        assert transition == LEAF || resultType.isPrimitive() || Word.class.isAssignableFrom(resultType) : "non-leaf foreign calls must return objects in thread local storage: " + descriptor;
        return register(HotSpotForeignCallLinkage.create(descriptor, address, effect, ccType, transition, reexecutable, killedLocations));
    }

    private static void link(Stub stub) {
        stub.getLinkage().setCompiledStub(stub);
    }

    /**
     * Creates a {@linkplain ForeignCallStub stub} for a non-leaf foreign call.
     * 
     * @param descriptor the signature of the call to this stub
     * @param address the address of the code to call
     * @param prependThread true if the JavaThread value for the current thread is to be prepended
     *            to the arguments for the call to {@code address}
     * @param reexecutable specifies if the foreign call can be re-executed without (meaningful)
     *            side effects. Deoptimization will not return to a point before a foreign call that
     *            cannot be re-executed.
     * @param killedLocations the memory locations killed by the foreign call
     */
    private void linkForeignCall(Replacements replacements, ForeignCallDescriptor descriptor, long address, boolean prependThread, boolean reexecutable, LocationIdentity... killedLocations) {
        ForeignCallStub stub = new ForeignCallStub(this, replacements, address, descriptor, prependThread, reexecutable, killedLocations);
        HotSpotForeignCallLinkage linkage = stub.getLinkage();
        HotSpotForeignCallLinkage targetLinkage = stub.getTargetLinkage();
        linkage.setCompiledStub(stub);
        register(linkage);
        register(targetLinkage);
    }

    public static final boolean PREPEND_THREAD = true;
    public static final boolean DONT_PREPEND_THREAD = !PREPEND_THREAD;

    public static final boolean REEXECUTABLE = true;
    public static final boolean NOT_REEXECUTABLE = !REEXECUTABLE;

    public static final LocationIdentity[] NO_LOCATIONS = {};

    public void registerReplacements(Replacements r) {
        HotSpotVMConfig c = config;
        TargetDescription target = getTarget();

        registerForeignCall(UNCOMMON_TRAP, c.uncommonTrapStub, NativeCall, PRESERVES_REGISTERS, LEAF, REEXECUTABLE, NO_LOCATIONS);
        registerForeignCall(DEOPT_HANDLER, c.handleDeoptStub, NativeCall, PRESERVES_REGISTERS, LEAF, REEXECUTABLE, NO_LOCATIONS);
        registerForeignCall(IC_MISS_HANDLER, c.inlineCacheMissStub, NativeCall, PRESERVES_REGISTERS, LEAF, REEXECUTABLE, NO_LOCATIONS);

        registerForeignCall(JAVA_TIME_MILLIS, c.javaTimeMillisAddress, NativeCall, DESTROYS_REGISTERS, LEAF, REEXECUTABLE, NO_LOCATIONS);
        registerForeignCall(JAVA_TIME_NANOS, c.javaTimeNanosAddress, NativeCall, DESTROYS_REGISTERS, LEAF, REEXECUTABLE, NO_LOCATIONS);
        registerForeignCall(ARITHMETIC_SIN, c.arithmeticSinAddress, NativeCall, DESTROYS_REGISTERS, LEAF, REEXECUTABLE, NO_LOCATIONS);
        registerForeignCall(ARITHMETIC_COS, c.arithmeticCosAddress, NativeCall, DESTROYS_REGISTERS, LEAF, REEXECUTABLE, NO_LOCATIONS);
        registerForeignCall(ARITHMETIC_TAN, c.arithmeticTanAddress, NativeCall, DESTROYS_REGISTERS, LEAF, REEXECUTABLE, NO_LOCATIONS);
        registerForeignCall(LOAD_AND_CLEAR_EXCEPTION, c.loadAndClearExceptionAddress, NativeCall, DESTROYS_REGISTERS, LEAF, NOT_REEXECUTABLE, ANY_LOCATION);

        registerForeignCall(EXCEPTION_HANDLER_FOR_PC, c.exceptionHandlerForPcAddress, NativeCall, DESTROYS_REGISTERS, NOT_LEAF, REEXECUTABLE, ANY_LOCATION);
        registerForeignCall(EXCEPTION_HANDLER_FOR_RETURN_ADDRESS, c.exceptionHandlerForReturnAddressAddress, NativeCall, DESTROYS_REGISTERS, NOT_LEAF, REEXECUTABLE, ANY_LOCATION);
        registerForeignCall(NEW_ARRAY_C, c.newArrayAddress, NativeCall, DESTROYS_REGISTERS, NOT_LEAF, REEXECUTABLE, ANY_LOCATION);
        registerForeignCall(NEW_INSTANCE_C, c.newInstanceAddress, NativeCall, DESTROYS_REGISTERS, NOT_LEAF, REEXECUTABLE, ANY_LOCATION);
        registerForeignCall(VM_MESSAGE_C, c.vmMessageAddress, NativeCall, DESTROYS_REGISTERS, NOT_LEAF, REEXECUTABLE, NO_LOCATIONS);

        link(new NewInstanceStub(this, r, target, registerStubCall(NEW_INSTANCE, REEXECUTABLE, ANY_LOCATION)));
        link(new NewArrayStub(this, r, target, registerStubCall(NEW_ARRAY, REEXECUTABLE, ANY_LOCATION)));
        link(new ExceptionHandlerStub(this, r, target, foreignCalls.get(EXCEPTION_HANDLER)));
        link(new UnwindExceptionToCallerStub(this, r, target, registerStubCall(UNWIND_EXCEPTION_TO_CALLER, NOT_REEXECUTABLE, ANY_LOCATION)));
        link(new VerifyOopStub(this, r, target, registerStubCall(VERIFY_OOP, REEXECUTABLE, NO_LOCATIONS)));

        linkForeignCall(r, IDENTITY_HASHCODE, c.identityHashCodeAddress, PREPEND_THREAD, NOT_REEXECUTABLE, MARK_WORD_LOCATION);
        linkForeignCall(r, REGISTER_FINALIZER, c.registerFinalizerAddress, PREPEND_THREAD, NOT_REEXECUTABLE, ANY_LOCATION);
        linkForeignCall(r, CREATE_NULL_POINTER_EXCEPTION, c.createNullPointerExceptionAddress, PREPEND_THREAD, REEXECUTABLE, ANY_LOCATION);
        linkForeignCall(r, CREATE_OUT_OF_BOUNDS_EXCEPTION, c.createOutOfBoundsExceptionAddress, PREPEND_THREAD, REEXECUTABLE, ANY_LOCATION);
        linkForeignCall(r, MONITORENTER, c.monitorenterAddress, PREPEND_THREAD, NOT_REEXECUTABLE, ANY_LOCATION);
        linkForeignCall(r, MONITOREXIT, c.monitorexitAddress, PREPEND_THREAD, NOT_REEXECUTABLE, ANY_LOCATION);
        linkForeignCall(r, WRITE_BARRIER_PRE, c.writeBarrierPreAddress, PREPEND_THREAD, NOT_REEXECUTABLE, ANY_LOCATION);
        linkForeignCall(r, WRITE_BARRIER_POST, c.writeBarrierPostAddress, PREPEND_THREAD, NOT_REEXECUTABLE, ANY_LOCATION);
        linkForeignCall(r, NEW_MULTI_ARRAY, c.newMultiArrayAddress, PREPEND_THREAD, NOT_REEXECUTABLE, ANY_LOCATION);
        linkForeignCall(r, LOG_PRINTF, c.logPrintfAddress, PREPEND_THREAD, REEXECUTABLE, NO_LOCATIONS);
        linkForeignCall(r, LOG_OBJECT, c.logObjectAddress, PREPEND_THREAD, REEXECUTABLE, NO_LOCATIONS);
        linkForeignCall(r, LOG_PRIMITIVE, c.logPrimitiveAddress, PREPEND_THREAD, REEXECUTABLE, NO_LOCATIONS);
        linkForeignCall(r, THREAD_IS_INTERRUPTED, c.threadIsInterruptedAddress, PREPEND_THREAD, NOT_REEXECUTABLE, ANY_LOCATION);
        linkForeignCall(r, VM_ERROR, c.vmErrorAddress, PREPEND_THREAD, REEXECUTABLE, NO_LOCATIONS);
        linkForeignCall(r, OSR_MIGRATION_END, c.osrMigrationEndAddress, DONT_PREPEND_THREAD, NOT_REEXECUTABLE, NO_LOCATIONS);

        if (IntrinsifyObjectMethods.getValue()) {
            r.registerSubstitutions(ObjectSubstitutions.class);
        }
        if (IntrinsifySystemMethods.getValue()) {
            r.registerSubstitutions(SystemSubstitutions.class);
        }
        if (IntrinsifyThreadMethods.getValue()) {
            r.registerSubstitutions(ThreadSubstitutions.class);
        }
        if (IntrinsifyUnsafeMethods.getValue()) {
            r.registerSubstitutions(UnsafeSubstitutions.class);
        }
        if (IntrinsifyClassMethods.getValue()) {
            r.registerSubstitutions(ClassSubstitutions.class);
        }
        if (IntrinsifyAESMethods.getValue()) {
            r.registerSubstitutions(AESCryptSubstitutions.class);
            r.registerSubstitutions(CipherBlockChainingSubstitutions.class);
        }
        if (IntrinsifyReflectionMethods.getValue()) {
            r.registerSubstitutions(ReflectionSubstitutions.class);
        }

        checkcastSnippets = new CheckCastSnippets.Templates(this, r, graalRuntime.getTarget());
        instanceofSnippets = new InstanceOfSnippets.Templates(this, r, graalRuntime.getTarget());
        newObjectSnippets = new NewObjectSnippets.Templates(this, r, graalRuntime.getTarget());
        monitorSnippets = new MonitorSnippets.Templates(this, r, graalRuntime.getTarget(), c.useFastLocking);
        writeBarrierSnippets = new WriteBarrierSnippets.Templates(this, r, graalRuntime.getTarget());
        boxingSnippets = new BoxingSnippets.Templates(this, r, graalRuntime.getTarget());
        exceptionObjectSnippets = new LoadExceptionObjectSnippets.Templates(this, r, graalRuntime.getTarget());
    }

    public HotSpotGraalRuntime getGraalRuntime() {
        return graalRuntime;
    }

    /**
     * Gets the register holding the current thread.
     */
    public abstract Register threadRegister();

    /**
     * Gets the stack pointer register.
     */
    public abstract Register stackPointerRegister();

    @Override
    public String disassemble(CompilationResult compResult, InstalledCode installedCode) {
        byte[] code = installedCode == null ? Arrays.copyOf(compResult.getTargetCode(), compResult.getTargetCodeSize()) : installedCode.getCode();
        long start = installedCode == null ? 0L : installedCode.getStart();
        TargetDescription target = graalRuntime.getTarget();
        HexCodeFile hcf = new HexCodeFile(code, start, target.arch.getName(), target.wordSize * 8);
        if (compResult != null) {
            HexCodeFile.addAnnotations(hcf, compResult.getAnnotations());
            addExceptionHandlersComment(compResult, hcf);
            Register fp = regConfig.getFrameRegister();
            RefMapFormatter slotFormatter = new RefMapFormatter(target.arch, target.wordSize, fp, 0);
            for (Infopoint infopoint : compResult.getInfopoints()) {
                if (infopoint instanceof Call) {
                    Call call = (Call) infopoint;
                    if (call.debugInfo != null) {
                        hcf.addComment(call.pcOffset + call.size, CodeUtil.append(new StringBuilder(100), call.debugInfo, slotFormatter).toString());
                    }
                    addOperandComment(hcf, call.pcOffset, "{" + getTargetName(call) + "}");
                } else {
                    if (infopoint.debugInfo != null) {
                        hcf.addComment(infopoint.pcOffset, CodeUtil.append(new StringBuilder(100), infopoint.debugInfo, slotFormatter).toString());
                    }
                    addOperandComment(hcf, infopoint.pcOffset, "{infopoint: " + infopoint.reason + "}");
                }
            }
            for (DataPatch site : compResult.getDataReferences()) {
                hcf.addOperandComment(site.pcOffset, "{" + site.constant + "}");
            }
            for (Mark mark : compResult.getMarks()) {
                hcf.addComment(mark.pcOffset, getMarkName(mark));
            }
        }
        return hcf.toEmbeddedString();
    }

    /**
     * Decodes a call target to a mnemonic if possible.
     */
    private String getTargetName(Call call) {
        Field[] fields = config.getClass().getDeclaredFields();
        for (Field f : fields) {
            if (f.getName().endsWith("Stub")) {
                f.setAccessible(true);
                try {
                    Object address = f.get(config);
                    if (address.equals(call.target)) {
                        return f.getName() + ":0x" + Long.toHexString((Long) address);
                    }
                } catch (Exception e) {
                }
            }
        }
        return String.valueOf(call.target);
    }

    /**
     * Decodes a mark to a mnemonic if possible.
     */
    private static String getMarkName(Mark mark) {
        Field[] fields = Marks.class.getDeclaredFields();
        for (Field f : fields) {
            if (Modifier.isStatic(f.getModifiers()) && f.getName().startsWith("MARK_")) {
                f.setAccessible(true);
                try {
                    if (f.get(null).equals(mark.id)) {
                        return f.getName();
                    }
                } catch (Exception e) {
                }
            }
        }
        return "MARK:" + mark.id;
    }

    private static void addExceptionHandlersComment(CompilationResult compResult, HexCodeFile hcf) {
        if (!compResult.getExceptionHandlers().isEmpty()) {
            String nl = HexCodeFile.NEW_LINE;
            StringBuilder buf = new StringBuilder("------ Exception Handlers ------").append(nl);
            for (CompilationResult.ExceptionHandler e : compResult.getExceptionHandlers()) {
                buf.append("    ").append(e.pcOffset).append(" -> ").append(e.handlerPos).append(nl);
                hcf.addComment(e.pcOffset, "[exception -> " + e.handlerPos + "]");
                hcf.addComment(e.handlerPos, "[exception handler for " + e.pcOffset + "]");
            }
            hcf.addComment(0, buf.toString());
        }
    }

    private static void addOperandComment(HexCodeFile hcf, int pos, String comment) {
        String oldValue = hcf.addOperandComment(pos, comment);
        assert oldValue == null : "multiple comments for operand of instruction at " + pos + ": " + comment + ", " + oldValue;
    }

    @Override
    public ResolvedJavaType lookupJavaType(Constant constant) {
        if (constant.getKind() != Kind.Object || constant.isNull()) {
            return null;
        }
        Object o = constant.asObject();
        return HotSpotResolvedObjectType.fromClass(o.getClass());
    }

    @Override
    public Signature parseMethodDescriptor(String signature) {
        return new HotSpotSignature(signature);
    }

    @Override
    public boolean constantEquals(Constant x, Constant y) {
        return x.equals(y);
    }

    @Override
    public RegisterConfig lookupRegisterConfig() {
        return regConfig;
    }

    @Override
    public int getMinimumOutgoingSize() {
        return config.runtimeCallStackSize;
    }

    @Override
    public int lookupArrayLength(Constant array) {
        if (array.getKind() != Kind.Object || array.isNull() || !array.asObject().getClass().isArray()) {
            throw new IllegalArgumentException(array + " is not an array");
        }
        return Array.getLength(array.asObject());
    }

    @Override
    public void lower(Node n, LoweringTool tool) {
        StructuredGraph graph = (StructuredGraph) n.graph();
        Kind wordKind = graalRuntime.getTarget().wordKind;
        if (n instanceof ArrayLengthNode) {
            ArrayLengthNode arrayLengthNode = (ArrayLengthNode) n;
            ValueNode array = arrayLengthNode.array();
            ReadNode arrayLengthRead = graph.add(new ReadNode(array, ConstantLocationNode.create(FINAL_LOCATION, Kind.Int, config.arrayLengthOffset, graph), StampFactory.positiveInt(),
                            WriteBarrierType.NONE, false));
            tool.createNullCheckGuard(arrayLengthRead, array);
            graph.replaceFixedWithFixed(arrayLengthNode, arrayLengthRead);
        } else if (n instanceof Invoke) {
            Invoke invoke = (Invoke) n;
            if (invoke.callTarget() instanceof MethodCallTargetNode) {
                MethodCallTargetNode callTarget = (MethodCallTargetNode) invoke.callTarget();
                NodeInputList<ValueNode> parameters = callTarget.arguments();
                ValueNode receiver = parameters.size() <= 0 ? null : parameters.get(0);
                if (!callTarget.isStatic() && receiver.kind() == Kind.Object && !receiver.objectStamp().nonNull()) {
                    tool.createNullCheckGuard(invoke, receiver);
                }
                JavaType[] signature = MetaUtil.signatureToTypes(callTarget.targetMethod().getSignature(), callTarget.isStatic() ? null : callTarget.targetMethod().getDeclaringClass());

                LoweredCallTargetNode loweredCallTarget = null;
                if (callTarget.invokeKind() == InvokeKind.Virtual && InlineVTableStubs.getValue() && (AlwaysInlineVTableStubs.getValue() || invoke.isPolymorphic())) {

                    HotSpotResolvedJavaMethod hsMethod = (HotSpotResolvedJavaMethod) callTarget.targetMethod();
                    if (!hsMethod.getDeclaringClass().isInterface()) {
                        if (hsMethod.isInVirtualMethodTable()) {
                            int vtableEntryOffset = hsMethod.vtableEntryOffset();
                            assert vtableEntryOffset > 0;
                            ReadNode hub = this.createReadHub(tool, graph, wordKind, receiver);
                            ReadNode metaspaceMethod = createReadVirtualMethod(graph, wordKind, hub, hsMethod);
                            // We use LocationNode.ANY_LOCATION for the reads that access the
                            // compiled code entry as HotSpot does not guarantee they are final
                            // values.
                            ReadNode compiledEntry = graph.add(new ReadNode(metaspaceMethod, ConstantLocationNode.create(ANY_LOCATION, wordKind, config.methodCompiledEntryOffset, graph),
                                            StampFactory.forKind(wordKind()), WriteBarrierType.NONE, false));

                            loweredCallTarget = graph.add(new HotSpotIndirectCallTargetNode(metaspaceMethod, compiledEntry, parameters, invoke.asNode().stamp(), signature, callTarget.targetMethod(),
                                            CallingConvention.Type.JavaCall));

                            graph.addBeforeFixed(invoke.asNode(), hub);
                            graph.addAfterFixed(hub, metaspaceMethod);
                            graph.addAfterFixed(metaspaceMethod, compiledEntry);
                        }
                    }
                }

                if (loweredCallTarget == null) {
                    loweredCallTarget = graph.add(new HotSpotDirectCallTargetNode(parameters, invoke.asNode().stamp(), signature, callTarget.targetMethod(), CallingConvention.Type.JavaCall,
                                    callTarget.invokeKind()));
                }
                callTarget.replaceAndDelete(loweredCallTarget);
            }
        } else if (n instanceof LoadFieldNode) {
            LoadFieldNode loadField = (LoadFieldNode) n;
            HotSpotResolvedJavaField field = (HotSpotResolvedJavaField) loadField.field();
            ValueNode object = loadField.isStatic() ? ConstantNode.forObject(field.getDeclaringClass().mirror(), this, graph) : loadField.object();
            assert loadField.kind() != Kind.Illegal;
            ReadNode memoryRead = graph.add(new ReadNode(object, createFieldLocation(graph, field), loadField.stamp(), WriteBarrierType.NONE,
                            (loadField.kind() == Kind.Object && !field.getName().equals("classMirrorOffset"))));
            tool.createNullCheckGuard(memoryRead, object);

            graph.replaceFixedWithFixed(loadField, memoryRead);

            if (loadField.isVolatile()) {
                MembarNode preMembar = graph.add(new MembarNode(JMM_PRE_VOLATILE_READ));
                graph.addBeforeFixed(memoryRead, preMembar);
                MembarNode postMembar = graph.add(new MembarNode(JMM_POST_VOLATILE_READ));
                graph.addAfterFixed(memoryRead, postMembar);
            }
        } else if (n instanceof StoreFieldNode) {
            StoreFieldNode storeField = (StoreFieldNode) n;
            HotSpotResolvedJavaField field = (HotSpotResolvedJavaField) storeField.field();
            ValueNode object = storeField.isStatic() ? ConstantNode.forObject(field.getDeclaringClass().mirror(), this, graph) : storeField.object();
            WriteBarrierType barrierType = getFieldStoreBarrierType(storeField);
            WriteNode memoryWrite = graph.add(new WriteNode(object, storeField.value(), createFieldLocation(graph, field), barrierType, storeField.field().getKind() == Kind.Object));
            tool.createNullCheckGuard(memoryWrite, object);
            memoryWrite.setStateAfter(storeField.stateAfter());
            graph.replaceFixedWithFixed(storeField, memoryWrite);
            FixedWithNextNode last = memoryWrite;
            FixedWithNextNode first = memoryWrite;

            if (storeField.isVolatile()) {
                MembarNode preMembar = graph.add(new MembarNode(JMM_PRE_VOLATILE_WRITE));
                graph.addBeforeFixed(first, preMembar);
                MembarNode postMembar = graph.add(new MembarNode(JMM_POST_VOLATILE_WRITE));
                graph.addAfterFixed(last, postMembar);
            }
        } else if (n instanceof CompareAndSwapNode) {
            // Separate out GC barrier semantics
            CompareAndSwapNode cas = (CompareAndSwapNode) n;
            LocationNode location = IndexedLocationNode.create(ANY_LOCATION, cas.expected().kind(), cas.displacement(), cas.offset(), graph, 1);
            cas.setLocation(location);
            cas.setWriteBarrierType(getCompareAndSwapBarrier(cas));
            if (cas.expected().kind() == Kind.Object) {
                cas.setCompress();
            }
        } else if (n instanceof LoadIndexedNode) {
            LoadIndexedNode loadIndexed = (LoadIndexedNode) n;
            GuardingNode boundsCheck = createBoundsCheck(loadIndexed, tool);
            Kind elementKind = loadIndexed.elementKind();
            LocationNode arrayLocation = createArrayLocation(graph, elementKind, loadIndexed.index());
            ReadNode memoryRead = graph.add(new ReadNode(loadIndexed.array(), arrayLocation, loadIndexed.stamp(), WriteBarrierType.NONE, elementKind == Kind.Object));
            memoryRead.setGuard(boundsCheck);
            graph.replaceFixedWithFixed(loadIndexed, memoryRead);
        } else if (n instanceof StoreIndexedNode) {
            StoreIndexedNode storeIndexed = (StoreIndexedNode) n;
            GuardingNode boundsCheck = createBoundsCheck(storeIndexed, tool);
            Kind elementKind = storeIndexed.elementKind();
            LocationNode arrayLocation = createArrayLocation(graph, elementKind, storeIndexed.index());
            ValueNode value = storeIndexed.value();
            ValueNode array = storeIndexed.array();
            if (elementKind == Kind.Object && !value.objectStamp().alwaysNull()) {
                // Store check!
                ResolvedJavaType arrayType = array.objectStamp().type();
                if (arrayType != null && array.objectStamp().isExactType()) {
                    ResolvedJavaType elementType = arrayType.getComponentType();
                    if (!MetaUtil.isJavaLangObject(elementType)) {
                        CheckCastNode checkcast = graph.add(new CheckCastNode(elementType, value, null, true));
                        graph.addBeforeFixed(storeIndexed, checkcast);
                        value = checkcast;
                    }
                } else {
                    LoadHubNode arrayClass = graph.add(new LoadHubNode(array, wordKind));
                    LocationNode location = ConstantLocationNode.create(FINAL_LOCATION, wordKind, config.arrayClassElementOffset, graph);
                    FloatingReadNode arrayElementKlass = graph.unique(new FloatingReadNode(arrayClass, location, null, StampFactory.forKind(wordKind())));
                    CheckCastDynamicNode checkcast = graph.add(new CheckCastDynamicNode(arrayElementKlass, value, true));
                    graph.addBeforeFixed(storeIndexed, checkcast);
                    graph.addBeforeFixed(checkcast, arrayClass);
                    value = checkcast;
                }
            }
            WriteBarrierType barrierType = getArrayStoreBarrierType(storeIndexed);
            WriteNode memoryWrite = graph.add(new WriteNode(array, value, arrayLocation, barrierType, elementKind == Kind.Object));
            memoryWrite.setGuard(boundsCheck);
            memoryWrite.setStateAfter(storeIndexed.stateAfter());
            graph.replaceFixedWithFixed(storeIndexed, memoryWrite);

        } else if (n instanceof UnsafeLoadNode) {
            UnsafeLoadNode load = (UnsafeLoadNode) n;
            assert load.kind() != Kind.Illegal;
            IndexedLocationNode location = IndexedLocationNode.create(ANY_LOCATION, load.accessKind(), load.displacement(), load.offset(), graph, 1);
            ReadNode memoryRead = graph.add(new ReadNode(load.object(), location, load.stamp(), WriteBarrierType.NONE, (!load.object().isNullConstant() && load.accessKind() == Kind.Object)));
            // An unsafe read must not floating outside its block as may float above an explicit
            // null check on its object.
            memoryRead.setGuard(AbstractBeginNode.prevBegin(load));
            graph.replaceFixedWithFixed(load, memoryRead);
        } else if (n instanceof UnsafeStoreNode) {
            UnsafeStoreNode store = (UnsafeStoreNode) n;
            IndexedLocationNode location = IndexedLocationNode.create(ANY_LOCATION, store.accessKind(), store.displacement(), store.offset(), graph, 1);
            ValueNode object = store.object();
            WriteBarrierType barrierType = getUnsafeStoreBarrierType(store);
            WriteNode write = graph.add(new WriteNode(object, store.value(), location, barrierType, store.value().kind() == Kind.Object));
            write.setStateAfter(store.stateAfter());
            graph.replaceFixedWithFixed(store, write);
        } else if (n instanceof LoadHubNode) {
            LoadHubNode loadHub = (LoadHubNode) n;
            assert loadHub.kind() == wordKind;
            ValueNode object = loadHub.object();
            ReadNode hub = createReadHub(tool, graph, wordKind, object);
            graph.replaceFixed(loadHub, hub);
        } else if (n instanceof LoadMethodNode) {
            LoadMethodNode loadMethodNode = (LoadMethodNode) n;
            ResolvedJavaMethod method = loadMethodNode.getMethod();
            ReadNode metaspaceMethod = createReadVirtualMethod(graph, wordKind, loadMethodNode.getHub(), method);
            graph.replaceFixed(loadMethodNode, metaspaceMethod);
        } else if (n instanceof FixedGuardNode) {
            FixedGuardNode node = (FixedGuardNode) n;
            GuardingNode guard = tool.createGuard(node.condition(), node.getReason(), node.getAction(), node.isNegated());
            ValueAnchorNode newAnchor = graph.add(new ValueAnchorNode(guard.asNode()));
            node.replaceAtUsages(guard.asNode());
            graph.replaceFixedWithFixed(node, newAnchor);
        } else if (n instanceof CommitAllocationNode) {
            if (tool.getLoweringType() == LoweringType.AFTER_GUARDS) {
                CommitAllocationNode commit = (CommitAllocationNode) n;

                ValueNode[] allocations = new ValueNode[commit.getVirtualObjects().size()];
                for (int objIndex = 0; objIndex < commit.getVirtualObjects().size(); objIndex++) {
                    VirtualObjectNode virtual = commit.getVirtualObjects().get(objIndex);
                    int entryCount = virtual.entryCount();

                    FixedWithNextNode newObject;
                    if (virtual instanceof VirtualInstanceNode) {
                        newObject = graph.add(new NewInstanceNode(virtual.type(), true));
                    } else {
                        ResolvedJavaType element = ((VirtualArrayNode) virtual).componentType();
                        newObject = graph.add(new NewArrayNode(element, ConstantNode.forInt(entryCount, graph), true));
                    }
                    graph.addBeforeFixed(commit, newObject);
                    allocations[objIndex] = newObject;
                }
                int valuePos = 0;
                for (int objIndex = 0; objIndex < commit.getVirtualObjects().size(); objIndex++) {
                    VirtualObjectNode virtual = commit.getVirtualObjects().get(objIndex);
                    int entryCount = virtual.entryCount();

                    ValueNode newObject = allocations[objIndex];
                    if (virtual instanceof VirtualInstanceNode) {
                        VirtualInstanceNode instance = (VirtualInstanceNode) virtual;
                        for (int i = 0; i < entryCount; i++) {
                            ValueNode value = commit.getValues().get(valuePos++);
                            if (value instanceof VirtualObjectNode) {
                                value = allocations[commit.getVirtualObjects().indexOf(value)];
                            }
                            if (!(value.isConstant() && value.asConstant().isDefaultForKind())) {
                                graph.addBeforeFixed(commit,
                                                graph.add(new WriteNode(newObject, value, createFieldLocation(graph, (HotSpotResolvedJavaField) instance.field(i)), WriteBarrierType.NONE, false)));
                            }
                        }
<<<<<<< HEAD
                        if (!(value.isConstant() && value.asConstant().isDefaultForKind())) {
                            WriteNode write = new WriteNode(newObject, value, createFieldLocation(graph, (HotSpotResolvedJavaField) instance.field(i)), WriteBarrierType.NONE,
                                            instance.field(i).getKind() == Kind.Object);

                            graph.addBeforeFixed(commit, graph.add(write));
                        }
                    }
                } else {
                    VirtualArrayNode array = (VirtualArrayNode) virtual;
                    ResolvedJavaType element = array.componentType();
                    for (int i = 0; i < entryCount; i++) {
                        ValueNode value = commit.getValues().get(valuePos++);
                        if (value instanceof VirtualObjectNode) {
                            int indexOf = commit.getVirtualObjects().indexOf(value);
                            assert indexOf != -1 : commit + " " + value;
                            value = allocations[indexOf];
                        }
                        if (!(value.isConstant() && value.asConstant().isDefaultForKind())) {
                            WriteNode write = new WriteNode(newObject, value, createArrayLocation(graph, element.getKind(), ConstantNode.forInt(i, graph)), WriteBarrierType.NONE,
                                            value.kind() == Kind.Object);
                            graph.addBeforeFixed(commit, graph.add(write));
                        }
=======
                    } else {
                        VirtualArrayNode array = (VirtualArrayNode) virtual;
                        ResolvedJavaType element = array.componentType();
                        for (int i = 0; i < entryCount; i++) {
                            ValueNode value = commit.getValues().get(valuePos++);
                            if (value instanceof VirtualObjectNode) {
                                int indexOf = commit.getVirtualObjects().indexOf(value);
                                assert indexOf != -1 : commit + " " + value;
                                value = allocations[indexOf];
                            }
                            if (!(value.isConstant() && value.asConstant().isDefaultForKind())) {
                                graph.addBeforeFixed(commit,
                                                graph.add(new WriteNode(newObject, value, createArrayLocation(graph, element.getKind(), ConstantNode.forInt(i, graph)), WriteBarrierType.NONE, false)));
                            }
                        }
                    }
                }
                for (int objIndex = 0; objIndex < commit.getVirtualObjects().size(); objIndex++) {
                    FixedValueAnchorNode anchor = graph.add(new FixedValueAnchorNode(allocations[objIndex]));
                    allocations[objIndex] = anchor;
                    graph.addBeforeFixed(commit, anchor);
                }
                for (int objIndex = 0; objIndex < commit.getVirtualObjects().size(); objIndex++) {
                    for (int lockDepth : commit.getLocks().get(objIndex)) {
                        MonitorEnterNode enter = graph.add(new MonitorEnterNode(allocations[objIndex], lockDepth));
                        graph.addBeforeFixed(commit, enter);
>>>>>>> d79f22c4
                    }
                }
                for (Node usage : commit.usages().snapshot()) {
                    AllocatedObjectNode addObject = (AllocatedObjectNode) usage;
                    int index = commit.getVirtualObjects().indexOf(addObject.getVirtualObject());
                    graph.replaceFloating(addObject, allocations[index]);
                }
                graph.removeFixed(commit);
            }
        } else if (n instanceof CheckCastNode) {
            checkcastSnippets.lower((CheckCastNode) n, tool);
        } else if (n instanceof OSRStartNode) {
<<<<<<< HEAD
            OSRStartNode osrStart = (OSRStartNode) n;
            StartNode newStart = graph.add(new StartNode());
            LocalNode buffer = graph.unique(new LocalNode(0, StampFactory.forKind(wordKind())));
            ForeignCallNode migrationEnd = graph.add(new ForeignCallNode(this, OSR_MIGRATION_END, buffer));
            migrationEnd.setStateAfter(osrStart.stateAfter());

            newStart.setNext(migrationEnd);
            FixedNode next = osrStart.next();
            osrStart.setNext(null);
            migrationEnd.setNext(next);
            graph.setStart(newStart);

            // mirroring the calculations in c1_GraphBuilder.cpp (setup_osr_entry_block)
            int localsOffset = (graph.method().getMaxLocals() - 1) * 8;
            for (OSRLocalNode osrLocal : graph.getNodes(OSRLocalNode.class)) {
                int size = FrameStateBuilder.stackSlots(osrLocal.kind());
                int offset = localsOffset - (osrLocal.index() + size - 1) * 8;
                IndexedLocationNode location = IndexedLocationNode.create(ANY_LOCATION, osrLocal.kind(), offset, ConstantNode.forLong(0, graph), graph, 1);
                ReadNode load = graph.add(new ReadNode(buffer, location, osrLocal.stamp(), WriteBarrierType.NONE, false));
                osrLocal.replaceAndDelete(load);
                graph.addBeforeFixed(migrationEnd, load);
=======
            if (tool.getLoweringType() == LoweringType.AFTER_GUARDS) {
                OSRStartNode osrStart = (OSRStartNode) n;
                StartNode newStart = graph.add(new StartNode());
                LocalNode buffer = graph.unique(new LocalNode(0, StampFactory.forKind(wordKind())));
                ForeignCallNode migrationEnd = graph.add(new ForeignCallNode(this, OSR_MIGRATION_END, buffer));
                migrationEnd.setStateAfter(osrStart.stateAfter());

                newStart.setNext(migrationEnd);
                FixedNode next = osrStart.next();
                osrStart.setNext(null);
                migrationEnd.setNext(next);
                graph.setStart(newStart);

                // mirroring the calculations in c1_GraphBuilder.cpp (setup_osr_entry_block)
                int localsOffset = (graph.method().getMaxLocals() - 1) * 8;
                for (OSRLocalNode osrLocal : graph.getNodes(OSRLocalNode.class)) {
                    int size = FrameStateBuilder.stackSlots(osrLocal.kind());
                    int offset = localsOffset - (osrLocal.index() + size - 1) * 8;
                    UnsafeLoadNode load = graph.add(new UnsafeLoadNode(buffer, offset, ConstantNode.forInt(0, graph), osrLocal.kind()));
                    osrLocal.replaceAndDelete(load);
                    graph.addBeforeFixed(migrationEnd, load);
                }
                osrStart.replaceAtUsages(newStart);
                osrStart.safeDelete();
>>>>>>> d79f22c4
            }
        } else if (n instanceof CheckCastDynamicNode) {
            checkcastSnippets.lower((CheckCastDynamicNode) n);
        } else if (n instanceof InstanceOfNode) {
            instanceofSnippets.lower((InstanceOfNode) n, tool);
        } else if (n instanceof InstanceOfDynamicNode) {
            instanceofSnippets.lower((InstanceOfDynamicNode) n, tool);
        } else if (n instanceof NewInstanceNode) {
            if (tool.getLoweringType() == LoweringType.AFTER_GUARDS) {
                newObjectSnippets.lower((NewInstanceNode) n);
            }
        } else if (n instanceof NewArrayNode) {
            if (tool.getLoweringType() == LoweringType.AFTER_GUARDS) {
                newObjectSnippets.lower((NewArrayNode) n);
            }
        } else if (n instanceof MonitorEnterNode) {
            if (tool.getLoweringType() == LoweringType.AFTER_GUARDS) {
                monitorSnippets.lower((MonitorEnterNode) n, tool);
            }
        } else if (n instanceof MonitorExitNode) {
            if (tool.getLoweringType() == LoweringType.AFTER_GUARDS) {
                monitorSnippets.lower((MonitorExitNode) n, tool);
            }
        } else if (n instanceof SerialWriteBarrier) {
            writeBarrierSnippets.lower((SerialWriteBarrier) n, tool);
        } else if (n instanceof SerialArrayRangeWriteBarrier) {
            writeBarrierSnippets.lower((SerialArrayRangeWriteBarrier) n, tool);
        } else if (n instanceof NewMultiArrayNode) {
            if (tool.getLoweringType() == LoweringType.AFTER_GUARDS) {
                newObjectSnippets.lower((NewMultiArrayNode) n);
            }
        } else if (n instanceof LoadExceptionObjectNode) {
            exceptionObjectSnippets.lower((LoadExceptionObjectNode) n);
        } else if (n instanceof IntegerDivNode || n instanceof IntegerRemNode || n instanceof UnsignedDivNode || n instanceof UnsignedRemNode) {
            // Nothing to do for division nodes. The HotSpot signal handler catches divisions by
            // zero and the MIN_VALUE / -1 cases.
        } else if (n instanceof UnwindNode || n instanceof DeoptimizeNode) {
            // Nothing to do, using direct LIR lowering for these nodes.
        } else if (n instanceof BoxNode) {
            boxingSnippets.lower((BoxNode) n);
        } else if (n instanceof UnboxNode) {
            boxingSnippets.lower((UnboxNode) n);
        } else {
            assert false : "Node implementing Lowerable not handled: " + n;
            throw GraalInternalError.shouldNotReachHere();
        }
    }

    private static ReadNode createReadVirtualMethod(StructuredGraph graph, Kind wordKind, ValueNode hub, ResolvedJavaMethod method) {
        HotSpotResolvedJavaMethod hsMethod = (HotSpotResolvedJavaMethod) method;
        assert !hsMethod.getDeclaringClass().isInterface();
        assert hsMethod.isInVirtualMethodTable();

        int vtableEntryOffset = hsMethod.vtableEntryOffset();
        assert vtableEntryOffset > 0;
        // We use LocationNode.ANY_LOCATION for the reads that access the vtable
        // entry as HotSpot does not guarantee that this is a final value.
        ReadNode metaspaceMethod = graph.add(new ReadNode(hub, ConstantLocationNode.create(ANY_LOCATION, wordKind, vtableEntryOffset, graph), StampFactory.forKind(wordKind()), WriteBarrierType.NONE,
                        false));
        return metaspaceMethod;
    }

    private ReadNode createReadHub(LoweringTool tool, StructuredGraph graph, Kind wordKind, ValueNode object) {
        LocationNode location = ConstantLocationNode.create(FINAL_LOCATION, wordKind, config.hubOffset, graph);
        assert !object.isConstant() || object.asConstant().isNull();
        ReadNode hub = graph.add(new ReadNode(object, location, StampFactory.forKind(wordKind()), WriteBarrierType.NONE, false));
        tool.createNullCheckGuard(hub, object);
        return hub;
    }

    private static WriteBarrierType getFieldStoreBarrierType(StoreFieldNode storeField) {
        WriteBarrierType barrierType = WriteBarrierType.NONE;
        if (storeField.field().getKind() == Kind.Object && !storeField.value().objectStamp().alwaysNull()) {
            barrierType = WriteBarrierType.IMPRECISE;
        }
        return barrierType;
    }

    private static WriteBarrierType getArrayStoreBarrierType(StoreIndexedNode store) {
        WriteBarrierType barrierType = WriteBarrierType.NONE;
        if (store.elementKind() == Kind.Object && !store.value().objectStamp().alwaysNull()) {
            barrierType = WriteBarrierType.PRECISE;
        }
        return barrierType;
    }

    private static WriteBarrierType getUnsafeStoreBarrierType(UnsafeStoreNode store) {
        WriteBarrierType barrierType = WriteBarrierType.NONE;
        if (store.value().kind() == Kind.Object && !store.value().objectStamp().alwaysNull()) {
            ResolvedJavaType type = store.object().objectStamp().type();
            if (type != null && type.isArray()) {
                barrierType = WriteBarrierType.PRECISE;
            } else {
                barrierType = WriteBarrierType.IMPRECISE;
            }
        }
        return barrierType;
    }

    private static WriteBarrierType getCompareAndSwapBarrier(CompareAndSwapNode cas) {
        WriteBarrierType barrierType = WriteBarrierType.NONE;
        if (cas.expected().kind() == Kind.Object && !cas.newValue().objectStamp().alwaysNull()) {
            ResolvedJavaType type = cas.object().objectStamp().type();
            if (type != null && type.isArray()) {
                barrierType = WriteBarrierType.PRECISE;
            } else {
                barrierType = WriteBarrierType.IMPRECISE;
            }
        }
        return barrierType;
    }

    protected static ConstantLocationNode createFieldLocation(StructuredGraph graph, HotSpotResolvedJavaField field) {
        return ConstantLocationNode.create(field, field.getKind(), field.offset(), graph);
    }

    public int getScalingFactor(Kind kind) {
        if (config.useCompressedOops && kind == Kind.Object) {
            return this.graalRuntime.getTarget().arch.getSizeInBytes(Kind.Int);
        } else {
            return this.graalRuntime.getTarget().arch.getSizeInBytes(kind);
        }
    }

    protected IndexedLocationNode createArrayLocation(Graph graph, Kind elementKind, ValueNode index) {
        int scale = getScalingFactor(elementKind);
        return IndexedLocationNode.create(NamedLocationIdentity.getArrayLocation(elementKind), elementKind, getArrayBaseOffset(elementKind), index, graph, scale);
    }

    private static GuardingNode createBoundsCheck(AccessIndexedNode n, LoweringTool tool) {
        StructuredGraph graph = n.graph();
        ArrayLengthNode arrayLength = graph.add(new ArrayLengthNode(n.array()));
        GuardingNode guard = tool.createGuard(graph.unique(new IntegerBelowThanNode(n.index(), arrayLength)), BoundsCheckException, InvalidateReprofile);

        graph.addBeforeFixed(n, arrayLength);
        return guard;
    }

    public ResolvedJavaType lookupJavaType(Class<?> clazz) {
        return HotSpotResolvedObjectType.fromClass(clazz);
    }

    public HotSpotForeignCallLinkage lookupForeignCall(ForeignCallDescriptor descriptor) {
        HotSpotForeignCallLinkage callTarget = foreignCalls.get(descriptor);
        assert foreignCalls != null : descriptor;
        callTarget.finalizeAddress(graalRuntime.getBackend());
        return callTarget;
    }

    public ResolvedJavaMethod lookupJavaMethod(Method reflectionMethod) {
        CompilerToVM c2vm = graalRuntime.getCompilerToVM();
        HotSpotResolvedObjectType[] resultHolder = {null};
        long metaspaceMethod = c2vm.getMetaspaceMethod(reflectionMethod, resultHolder);
        assert metaspaceMethod != 0L;
        return resultHolder[0].createMethod(metaspaceMethod);
    }

    public ResolvedJavaMethod lookupJavaConstructor(Constructor reflectionConstructor) {
        CompilerToVM c2vm = graalRuntime.getCompilerToVM();
        HotSpotResolvedObjectType[] resultHolder = {null};
        long metaspaceMethod = c2vm.getMetaspaceConstructor(reflectionConstructor, resultHolder);
        assert metaspaceMethod != 0L;
        return resultHolder[0].createMethod(metaspaceMethod);
    }

    public ResolvedJavaField lookupJavaField(Field reflectionField) {
        return graalRuntime.getCompilerToVM().getJavaField(reflectionField);
    }

    public HotSpotInstalledCode installMethod(HotSpotResolvedJavaMethod method, Graph graph, int entryBCI, CompilationResult compResult) {
        HotSpotInstalledCode installedCode = new HotSpotNmethod(method, graph, true);
        graalRuntime.getCompilerToVM().installCode(new HotSpotCompiledNmethod(method, entryBCI, compResult), installedCode, method.getSpeculationLog());
        return installedCode;
    }

    @Override
    public InstalledCode addMethod(ResolvedJavaMethod method, CompilationResult compResult) {
        return addMethod(method, compResult, null);
    }

    @Override
    public InstalledCode addMethod(ResolvedJavaMethod method, CompilationResult compResult, Graph graph) {
        HotSpotResolvedJavaMethod hotspotMethod = (HotSpotResolvedJavaMethod) method;
        HotSpotInstalledCode code = new HotSpotNmethod(hotspotMethod, graph, false);
        CodeInstallResult result = graalRuntime.getCompilerToVM().installCode(new HotSpotCompiledNmethod(hotspotMethod, -1, compResult), code, null);
        if (result != CodeInstallResult.OK) {
            return null;
        }
        return code;
    }

    @Override
    public int encodeDeoptActionAndReason(DeoptimizationAction action, DeoptimizationReason reason) {
        final int actionShift = 0;
        final int reasonShift = 3;

        int actionValue = convertDeoptAction(action);
        int reasonValue = convertDeoptReason(reason);
        return (~(((reasonValue) << reasonShift) + ((actionValue) << actionShift)));
    }

    public int convertDeoptAction(DeoptimizationAction action) {
        switch (action) {
            case None:
                return config.deoptActionNone;
            case RecompileIfTooManyDeopts:
                return config.deoptActionMaybeRecompile;
            case InvalidateReprofile:
                return config.deoptActionReinterpret;
            case InvalidateRecompile:
                return config.deoptActionMakeNotEntrant;
            case InvalidateStopCompiling:
                return config.deoptActionMakeNotCompilable;
            default:
                throw GraalInternalError.shouldNotReachHere();
        }
    }

    public int convertDeoptReason(DeoptimizationReason reason) {
        switch (reason) {
            case None:
                return config.deoptReasonNone;
            case NullCheckException:
                return config.deoptReasonNullCheck;
            case BoundsCheckException:
                return config.deoptReasonRangeCheck;
            case ClassCastException:
                return config.deoptReasonClassCheck;
            case ArrayStoreException:
                return config.deoptReasonArrayCheck;
            case UnreachedCode:
                return config.deoptReasonUnreached0;
            case TypeCheckedInliningViolated:
                return config.deoptReasonTypeCheckInlining;
            case OptimizedTypeCheckViolated:
                return config.deoptReasonOptimizedTypeCheck;
            case NotCompiledExceptionHandler:
                return config.deoptReasonNotCompiledExceptionHandler;
            case Unresolved:
                return config.deoptReasonUnresolved;
            case JavaSubroutineMismatch:
                return config.deoptReasonJsrMismatch;
            case ArithmeticException:
                return config.deoptReasonDiv0Check;
            case RuntimeConstraint:
                return config.deoptReasonConstraint;
            case LoopLimitCheck:
                return config.deoptReasonLoopLimitCheck;
            default:
                throw GraalInternalError.shouldNotReachHere();
        }
    }

    public boolean needsDataPatch(Constant constant) {
        return constant.getPrimitiveAnnotation() != null;
    }

    @Override
    public Constant readUnsafeConstant(Kind kind, Object base, long displacement) {
        switch (kind) {
            case Boolean:
                return Constant.forBoolean(base == null ? unsafe.getByte(displacement) != 0 : unsafe.getBoolean(base, displacement));
            case Byte:
                return Constant.forByte(base == null ? unsafe.getByte(displacement) : unsafe.getByte(base, displacement));
            case Char:
                return Constant.forChar(base == null ? unsafe.getChar(displacement) : unsafe.getChar(base, displacement));
            case Short:
                return Constant.forShort(base == null ? unsafe.getShort(displacement) : unsafe.getShort(base, displacement));
            case Int:
                return Constant.forInt(base == null ? unsafe.getInt(displacement) : unsafe.getInt(base, displacement));
            case Long:
                return Constant.forLong(base == null ? unsafe.getLong(displacement) : unsafe.getLong(base, displacement));
            case Float:
                return Constant.forFloat(base == null ? unsafe.getFloat(displacement) : unsafe.getFloat(base, displacement));
            case Double:
                return Constant.forDouble(base == null ? unsafe.getDouble(displacement) : unsafe.getDouble(base, displacement));
            case Object:
                return Constant.forObject(unsafe.getObject(base, displacement));
            default:
                throw GraalInternalError.shouldNotReachHere();
        }
    }

    @Override
    public boolean isReexecutable(ForeignCallDescriptor descriptor) {
        return foreignCalls.get(descriptor).isReexecutable();
    }

    public boolean canDeoptimize(ForeignCallDescriptor descriptor) {
        return foreignCalls.get(descriptor).canDeoptimize();
    }

    public LocationIdentity[] getKilledLocations(ForeignCallDescriptor descriptor) {
        return foreignCalls.get(descriptor).getKilledLocations();
    }

    @Override
    public TargetDescription getTarget() {
        return graalRuntime.getTarget();
    }

    public String disassemble(InstalledCode code) {
        if (code.isValid()) {
            long codeBlob = ((HotSpotInstalledCode) code).getCodeBlob();
            return graalRuntime.getCompilerToVM().disassembleCodeBlob(codeBlob);
        }
        return null;
    }

    public String disassemble(ResolvedJavaMethod method) {
        return new BytecodeDisassembler().disassemble(method);
    }
}<|MERGE_RESOLUTION|>--- conflicted
+++ resolved
@@ -676,34 +676,13 @@
                                 value = allocations[commit.getVirtualObjects().indexOf(value)];
                             }
                             if (!(value.isConstant() && value.asConstant().isDefaultForKind())) {
-                                graph.addBeforeFixed(commit,
-                                                graph.add(new WriteNode(newObject, value, createFieldLocation(graph, (HotSpotResolvedJavaField) instance.field(i)), WriteBarrierType.NONE, false)));
+                                WriteNode write = new WriteNode(newObject, value, createFieldLocation(graph, (HotSpotResolvedJavaField) instance.field(i)), WriteBarrierType.NONE,
+                                                instance.field(i).getKind() == Kind.Object);
+
+                                graph.addBeforeFixed(commit, graph.add(write));
                             }
                         }
-<<<<<<< HEAD
-                        if (!(value.isConstant() && value.asConstant().isDefaultForKind())) {
-                            WriteNode write = new WriteNode(newObject, value, createFieldLocation(graph, (HotSpotResolvedJavaField) instance.field(i)), WriteBarrierType.NONE,
-                                            instance.field(i).getKind() == Kind.Object);
-
-                            graph.addBeforeFixed(commit, graph.add(write));
-                        }
-                    }
-                } else {
-                    VirtualArrayNode array = (VirtualArrayNode) virtual;
-                    ResolvedJavaType element = array.componentType();
-                    for (int i = 0; i < entryCount; i++) {
-                        ValueNode value = commit.getValues().get(valuePos++);
-                        if (value instanceof VirtualObjectNode) {
-                            int indexOf = commit.getVirtualObjects().indexOf(value);
-                            assert indexOf != -1 : commit + " " + value;
-                            value = allocations[indexOf];
-                        }
-                        if (!(value.isConstant() && value.asConstant().isDefaultForKind())) {
-                            WriteNode write = new WriteNode(newObject, value, createArrayLocation(graph, element.getKind(), ConstantNode.forInt(i, graph)), WriteBarrierType.NONE,
-                                            value.kind() == Kind.Object);
-                            graph.addBeforeFixed(commit, graph.add(write));
-                        }
-=======
+
                     } else {
                         VirtualArrayNode array = (VirtualArrayNode) virtual;
                         ResolvedJavaType element = array.componentType();
@@ -715,8 +694,9 @@
                                 value = allocations[indexOf];
                             }
                             if (!(value.isConstant() && value.asConstant().isDefaultForKind())) {
-                                graph.addBeforeFixed(commit,
-                                                graph.add(new WriteNode(newObject, value, createArrayLocation(graph, element.getKind(), ConstantNode.forInt(i, graph)), WriteBarrierType.NONE, false)));
+                                WriteNode write = new WriteNode(newObject, value, createArrayLocation(graph, element.getKind(), ConstantNode.forInt(i, graph)), WriteBarrierType.NONE,
+                                                value.kind() == Kind.Object);
+                                graph.addBeforeFixed(commit, graph.add(write));
                             }
                         }
                     }
@@ -730,7 +710,6 @@
                     for (int lockDepth : commit.getLocks().get(objIndex)) {
                         MonitorEnterNode enter = graph.add(new MonitorEnterNode(allocations[objIndex], lockDepth));
                         graph.addBeforeFixed(commit, enter);
->>>>>>> d79f22c4
                     }
                 }
                 for (Node usage : commit.usages().snapshot()) {
@@ -743,29 +722,6 @@
         } else if (n instanceof CheckCastNode) {
             checkcastSnippets.lower((CheckCastNode) n, tool);
         } else if (n instanceof OSRStartNode) {
-<<<<<<< HEAD
-            OSRStartNode osrStart = (OSRStartNode) n;
-            StartNode newStart = graph.add(new StartNode());
-            LocalNode buffer = graph.unique(new LocalNode(0, StampFactory.forKind(wordKind())));
-            ForeignCallNode migrationEnd = graph.add(new ForeignCallNode(this, OSR_MIGRATION_END, buffer));
-            migrationEnd.setStateAfter(osrStart.stateAfter());
-
-            newStart.setNext(migrationEnd);
-            FixedNode next = osrStart.next();
-            osrStart.setNext(null);
-            migrationEnd.setNext(next);
-            graph.setStart(newStart);
-
-            // mirroring the calculations in c1_GraphBuilder.cpp (setup_osr_entry_block)
-            int localsOffset = (graph.method().getMaxLocals() - 1) * 8;
-            for (OSRLocalNode osrLocal : graph.getNodes(OSRLocalNode.class)) {
-                int size = FrameStateBuilder.stackSlots(osrLocal.kind());
-                int offset = localsOffset - (osrLocal.index() + size - 1) * 8;
-                IndexedLocationNode location = IndexedLocationNode.create(ANY_LOCATION, osrLocal.kind(), offset, ConstantNode.forLong(0, graph), graph, 1);
-                ReadNode load = graph.add(new ReadNode(buffer, location, osrLocal.stamp(), WriteBarrierType.NONE, false));
-                osrLocal.replaceAndDelete(load);
-                graph.addBeforeFixed(migrationEnd, load);
-=======
             if (tool.getLoweringType() == LoweringType.AFTER_GUARDS) {
                 OSRStartNode osrStart = (OSRStartNode) n;
                 StartNode newStart = graph.add(new StartNode());
@@ -784,13 +740,13 @@
                 for (OSRLocalNode osrLocal : graph.getNodes(OSRLocalNode.class)) {
                     int size = FrameStateBuilder.stackSlots(osrLocal.kind());
                     int offset = localsOffset - (osrLocal.index() + size - 1) * 8;
-                    UnsafeLoadNode load = graph.add(new UnsafeLoadNode(buffer, offset, ConstantNode.forInt(0, graph), osrLocal.kind()));
+                    IndexedLocationNode location = IndexedLocationNode.create(ANY_LOCATION, osrLocal.kind(), offset, ConstantNode.forLong(0, graph), graph, 1);
+                    ReadNode load = graph.add(new ReadNode(buffer, location, osrLocal.stamp(), WriteBarrierType.NONE, false));
                     osrLocal.replaceAndDelete(load);
                     graph.addBeforeFixed(migrationEnd, load);
                 }
                 osrStart.replaceAtUsages(newStart);
                 osrStart.safeDelete();
->>>>>>> d79f22c4
             }
         } else if (n instanceof CheckCastDynamicNode) {
             checkcastSnippets.lower((CheckCastDynamicNode) n);
