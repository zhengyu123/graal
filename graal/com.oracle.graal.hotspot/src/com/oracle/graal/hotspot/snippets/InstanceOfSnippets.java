--- conflicted
+++ resolved
@@ -164,19 +164,11 @@
         private final ResolvedJavaMethod instanceofPrimary;
         private final ResolvedJavaMethod instanceofSecondary;
 
-<<<<<<< HEAD
         public Templates(CodeCacheProvider runtime, Assumptions assumptions) {
             super(runtime, assumptions, InstanceOfSnippets.class);
-            instanceofExact = snippet("instanceofExact", Object.class, Object.class, Object.class, Object.class, boolean.class);
-            instanceofPrimary = snippet("instanceofPrimary", Object.class, Object.class, Object.class, Object.class, boolean.class, int.class);
-            instanceofSecondary = snippet("instanceofSecondary", Object.class, Object.class, Object.class, Object.class, Object[].class, boolean.class);
-=======
-        public Templates(CodeCacheProvider runtime) {
-            super(runtime, InstanceOfSnippets.class);
             instanceofExact = snippet("instanceofExact", Object.class, Word.class, Object.class, Object.class, boolean.class);
             instanceofPrimary = snippet("instanceofPrimary", Word.class, Object.class, Object.class, Object.class, boolean.class, int.class);
             instanceofSecondary = snippet("instanceofSecondary", Word.class, Object.class, Object.class, Object.class, Word[].class, boolean.class);
->>>>>>> a2cb70f5
         }
 
         @Override
