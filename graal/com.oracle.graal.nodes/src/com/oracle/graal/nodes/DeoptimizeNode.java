/*
 * Copyright (c) 2009, 2011, Oracle and/or its affiliates. All rights reserved.
 * DO NOT ALTER OR REMOVE COPYRIGHT NOTICES OR THIS FILE HEADER.
 *
 * This code is free software; you can redistribute it and/or modify it
 * under the terms of the GNU General Public License version 2 only, as
 * published by the Free Software Foundation.
 *
 * This code is distributed in the hope that it will be useful, but WITHOUT
 * ANY WARRANTY; without even the implied warranty of MERCHANTABILITY or
 * FITNESS FOR A PARTICULAR PURPOSE.  See the GNU General Public License
 * version 2 for more details (a copy is included in the LICENSE file that
 * accompanied this code).
 *
 * You should have received a copy of the GNU General Public License version
 * 2 along with this work; if not, write to the Free Software Foundation,
 * Inc., 51 Franklin St, Fifth Floor, Boston, MA 02110-1301 USA.
 *
 * Please contact Oracle, 500 Oracle Parkway, Redwood Shores, CA 94065 USA
 * or visit www.oracle.com if you need additional information or have any
 * questions.
 */
package com.oracle.graal.nodes;

import com.oracle.graal.graph.*;
import com.oracle.graal.nodes.spi.*;
import com.oracle.graal.nodes.type.*;
import com.oracle.max.cri.ri.*;

@NodeInfo(shortName = "Deopt")
public class DeoptimizeNode extends FixedNode implements Node.IterableNodeType, LIRLowerable {

    @Data private String message;
<<<<<<< HEAD
    @Data private final DeoptAction action;
    private final long leafGraphId;

    public DeoptimizeNode() {
        this(DeoptAction.InvalidateReprofile, StructuredGraph.INVALID_GRAPH_ID);
    }

    public DeoptimizeNode(DeoptAction action, long leafGraphId) {
        super(StampFactory.illegal());
        this.action = action;
        this.leafGraphId = leafGraphId;
=======
    @Data private final RiDeoptAction action;
    @Data private final RiDeoptReason reason;

    public DeoptimizeNode(RiDeoptAction action, RiDeoptReason reason) {
        super(StampFactory.illegal());
        this.action = action;
        this.reason = reason;
>>>>>>> 72b4b865
    }

    public void setMessage(String message) {
        this.message = message;
    }

    public String message() {
        return message;
    }

    public RiDeoptAction action() {
        return action;
    }

<<<<<<< HEAD
    public long leafGraphId() {
        return leafGraphId;
=======
    public RiDeoptReason reason() {
        return reason;
>>>>>>> 72b4b865
    }

    @Override
    public void generate(LIRGeneratorTool gen) {
<<<<<<< HEAD
        gen.emitDeoptimize(action, message, leafGraphId);
=======
        gen.emitDeoptimizeOn(null, action, reason, message);
>>>>>>> 72b4b865
    }

    @NodeIntrinsic
    public static void deopt() {
        throw new UnsupportedOperationException();
    }
}<|MERGE_RESOLUTION|>--- conflicted
+++ resolved
@@ -31,27 +31,16 @@
 public class DeoptimizeNode extends FixedNode implements Node.IterableNodeType, LIRLowerable {
 
     @Data private String message;
-<<<<<<< HEAD
-    @Data private final DeoptAction action;
+    @Data private final RiDeoptAction action;
+    @Data private final RiDeoptReason reason;
     private final long leafGraphId;
 
-    public DeoptimizeNode() {
-        this(DeoptAction.InvalidateReprofile, StructuredGraph.INVALID_GRAPH_ID);
-    }
 
-    public DeoptimizeNode(DeoptAction action, long leafGraphId) {
-        super(StampFactory.illegal());
-        this.action = action;
-        this.leafGraphId = leafGraphId;
-=======
-    @Data private final RiDeoptAction action;
-    @Data private final RiDeoptReason reason;
-
-    public DeoptimizeNode(RiDeoptAction action, RiDeoptReason reason) {
+    public DeoptimizeNode(RiDeoptAction action, RiDeoptReason reason, long leafGraphId) {
         super(StampFactory.illegal());
         this.action = action;
         this.reason = reason;
->>>>>>> 72b4b865
+        this.leafGraphId = leafGraphId;
     }
 
     public void setMessage(String message) {
@@ -66,22 +55,17 @@
         return action;
     }
 
-<<<<<<< HEAD
+    public RiDeoptReason reason() {
+        return reason;
+    }
+
     public long leafGraphId() {
         return leafGraphId;
-=======
-    public RiDeoptReason reason() {
-        return reason;
->>>>>>> 72b4b865
     }
 
     @Override
     public void generate(LIRGeneratorTool gen) {
-<<<<<<< HEAD
-        gen.emitDeoptimize(action, message, leafGraphId);
-=======
-        gen.emitDeoptimizeOn(null, action, reason, message);
->>>>>>> 72b4b865
+        gen.emitDeoptimize(action, reason, message, leafGraphId);
     }
 
     @NodeIntrinsic
