--- conflicted
+++ resolved
@@ -77,10 +77,6 @@
             filter = filter.replace("[", "\\[");
             filter = filter.replace("]", "\\]");
             filter = filter.replace(":", "\\:");*/
-<<<<<<< HEAD
-            //System.out.println("regexp: " + filter + " string=" + currentScope + ", " + Pattern.matches(filter, currentScope));
-=======
->>>>>>> ee7a1ca0
             return Pattern.matches(filter, currentScope);
         }
         return currentScope.contains(filter);
