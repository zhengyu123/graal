/*
 * Copyright (c) 2015, Oracle and/or its affiliates. All rights reserved.
 * DO NOT ALTER OR REMOVE COPYRIGHT NOTICES OR THIS FILE HEADER.
 *
 * This code is free software; you can redistribute it and/or modify it
 * under the terms of the GNU General Public License version 2 only, as
 * published by the Free Software Foundation.
 *
 * This code is distributed in the hope that it will be useful, but WITHOUT
 * ANY WARRANTY; without even the implied warranty of MERCHANTABILITY or
 * FITNESS FOR A PARTICULAR PURPOSE.  See the GNU General Public License
 * version 2 for more details (a copy is included in the LICENSE file that
 * accompanied this code).
 *
 * You should have received a copy of the GNU General Public License version
 * 2 along with this work; if not, write to the Free Software Foundation,
 * Inc., 51 Franklin St, Fifth Floor, Boston, MA 02110-1301 USA.
 *
 * Please contact Oracle, 500 Oracle Parkway, Redwood Shores, CA 94065 USA
 * or visit www.oracle.com if you need additional information or have any
 * questions.
 */
package org.graalvm.compiler.phases.common.instrumentation;

import java.util.Collections;
import java.util.Map;

import org.graalvm.compiler.core.common.type.StampPair;
import org.graalvm.compiler.debug.Debug;
import org.graalvm.compiler.debug.GraalError;
import org.graalvm.compiler.graph.Node;
import org.graalvm.compiler.graph.NodeBitMap;
import org.graalvm.compiler.graph.NodeCollectionsFactory;
import org.graalvm.compiler.graph.NodeFlood;
import org.graalvm.compiler.graph.Position;
import org.graalvm.compiler.nodeinfo.InputType;
import org.graalvm.compiler.nodes.AbstractEndNode;
import org.graalvm.compiler.nodes.AbstractLocalNode;
import org.graalvm.compiler.nodes.FixedNode;
import org.graalvm.compiler.nodes.FrameState;
import org.graalvm.compiler.nodes.LoopEndNode;
import org.graalvm.compiler.nodes.ParameterNode;
import org.graalvm.compiler.nodes.ReturnNode;
import org.graalvm.compiler.nodes.StructuredGraph;
import org.graalvm.compiler.nodes.StructuredGraph.AllowAssumptions;
import org.graalvm.compiler.nodes.ValueNode;
import org.graalvm.compiler.nodes.calc.FloatingNode;
import org.graalvm.compiler.nodes.debug.instrumentation.InstrumentationBeginNode;
import org.graalvm.compiler.nodes.debug.instrumentation.InstrumentationEndNode;
import org.graalvm.compiler.nodes.debug.instrumentation.InstrumentationNode;
import org.graalvm.compiler.nodes.util.GraphUtil;
import org.graalvm.compiler.nodes.virtual.EscapeObjectState;
import org.graalvm.compiler.phases.BasePhase;
import org.graalvm.compiler.phases.common.DeadCodeEliminationPhase;
import org.graalvm.compiler.phases.tiers.HighTierContext;

/**
 * The {@code ExtractInstrumentationPhase} extracts the instrumentation (whose boundary are
 * indicated by instrumentationBegin and instrumentationEnd), and insert an
 * {@link InstrumentationNode} in the graph to take place of the instrumentation.
 */
public class ExtractInstrumentationPhase extends BasePhase<HighTierContext> {

    @Override
    protected void run(StructuredGraph graph, HighTierContext context) {
        for (InstrumentationBeginNode begin : graph.getNodes().filter(InstrumentationBeginNode.class)) {
            Instrumentation instrumentation = new Instrumentation(begin);
            if (begin.isAnchored() || begin.getTarget() != null) {
                // we create InstrumentationNode when the instrumentation is anchored (when 0 is
                // passed to instrumentationBegin), or when the instrumentation is associated with
                // some target.
                InstrumentationNode instrumentationNode = graph.addWithoutUnique(new InstrumentationNode(begin.getTarget(), begin.isAnchored()));
                graph.addBeforeFixed(begin, instrumentationNode);
                FrameState currentState = begin.stateAfter();
                FrameState newState = graph.addWithoutUnique(new FrameState(currentState.outerFrameState(), currentState.getCode(), currentState.bci, 0, 0,
                                0, currentState.rethrowException(), currentState.duringCall(), null,
                                Collections.<EscapeObjectState> emptyList()));
                instrumentationNode.setStateBefore(newState);

                StructuredGraph instrumentationGraph = instrumentation.genInstrumentationGraph(graph, instrumentationNode);
                new DeadCodeEliminationPhase().apply(instrumentationGraph, false);
                instrumentationNode.setInstrumentationGraph(instrumentationGraph);
                Debug.dump(Debug.INFO_LOG_LEVEL, instrumentationGraph, "After extracted instrumentation at %s", instrumentation);
            }
            instrumentation.unlink();
        }
    }

    /**
     * This class denotes the instrumentation code being detached from the graph.
     */
    private static class Instrumentation {

        private InstrumentationBeginNode begin;
        private InstrumentationEndNode end;
        private NodeBitMap nodes;

        Instrumentation(InstrumentationBeginNode begin) {
            this.begin = begin;

            // travel along the control flow for the paired InstrumentationEndNode
            NodeFlood cfgFlood = begin.graph().createNodeFlood();
            cfgFlood.add(begin.next());
            for (Node current : cfgFlood) {
                if (current instanceof InstrumentationEndNode) {
                    this.end = (InstrumentationEndNode) current;
                } else if (current instanceof LoopEndNode) {
                    // do nothing
                } else if (current instanceof AbstractEndNode) {
                    cfgFlood.add(((AbstractEndNode) current).merge());
                } else {
                    cfgFlood.addAll(current.successors());
                }
            }

            if (this.end == null) {
                // this may be caused by DeoptimizationReason.Unresolved
                throw GraalError.shouldNotReachHere("could not find invocation to instrumentationEnd()");
            }

            // all FloatingNodes (except AbstractLocalNodes), which the FixedNodes in the
            // instrumentation depend on, are included in the instrumentation if they are not used
            // by other nodes in the graph
            NodeBitMap cfgNodes = cfgFlood.getVisited();
            NodeFlood dfgFlood = begin.graph().createNodeFlood();
            dfgFlood.addAll(cfgNodes);
            dfgFlood.add(begin.stateAfter());
            for (Node current : dfgFlood) {
                for (Position pos : current.inputPositions()) {
                    Node input = pos.get(current);
                    if (pos.getInputType() == InputType.Value) {
                        if (current instanceof FrameState) {
                            // don't include value input for the FrameState
                            continue;
                        }
                        if (!(input instanceof FloatingNode)) {
                            // we only consider FloatingNode for this input type
                            continue;
                        }
                        if (input instanceof AbstractLocalNode) {
                            // AbstractLocalNode is invalid in the instrumentation sub-graph
                            continue;
                        }
                        if (shouldIncludeValueInput((FloatingNode) input, cfgNodes)) {
                            dfgFlood.add(input);
                        }
                    } else {
                        dfgFlood.add(input);
                    }
                }
            }
            this.nodes = dfgFlood.getVisited();
        }

        /**
         * Copy the instrumentation nodes into a separate graph. During the copying, this method
         * updates the input of the given InstrumentationNode. Hence, it is essential that the given
         * InstrumentationNode is alive.
         */
        StructuredGraph genInstrumentationGraph(StructuredGraph oldGraph, InstrumentationNode instrumentationNode) {
<<<<<<< HEAD
            StructuredGraph instrumentationGraph = new StructuredGraph.Builder(AllowAssumptions.YES).name("Instrumentation:" + oldGraph.method().format("%H.%n(%p)")).options(
                            oldGraph.getOptions()).build();
            Map<Node, Node> replacements = Node.newMap();
=======

            StructuredGraph instrumentationGraph = new StructuredGraph(AllowAssumptions.YES, INVALID_COMPILATION_ID);
            Map<Node, Node> replacements = NodeCollectionsFactory.newMap();
>>>>>>> e34a1a31
            int index = 0; // for ParameterNode index
            for (Node current : nodes) {
                // mark any input that is not included in the instrumentation a weak dependency
                for (Node input : current.inputs()) {
                    if (input instanceof ValueNode) {
                        ValueNode valueNode = (ValueNode) input;
                        if (!nodes.isMarked(input) && !replacements.containsKey(input)) {
                            // create a ParameterNode in case the input is not within the
                            // instrumentation
                            ParameterNode parameter = new ParameterNode(index++, StampPair.createSingle(valueNode.stamp()));
                            instrumentationGraph.addWithoutUnique(parameter);
                            instrumentationNode.addWeakDependency(valueNode);
                            replacements.put(input, parameter);
                        }
                    }
                }
            }
            replacements = instrumentationGraph.addDuplicates(nodes, oldGraph, nodes.count(), replacements);
            instrumentationGraph.start().setNext((FixedNode) replacements.get(begin.next()));
            instrumentationGraph.start().setStateAfter((FrameState) replacements.get(begin.stateAfter()));
            replacements.get(end).replaceAtPredecessor(instrumentationGraph.addWithoutUnique(new ReturnNode(null)));
            return instrumentationGraph;
        }

        /**
         * @return true if the given FloatingNode does not contain any FixedNode input of types
         *         other than InputType.Value.
         */
        private static boolean shouldIncludeValueInput(FloatingNode node, NodeBitMap cfgNodes) {
            for (Position pos : node.inputPositions()) {
                if (pos.getInputType() == InputType.Value) {
                    continue;
                }
                Node input = pos.get(node);
                if (input instanceof FixedNode && !cfgNodes.isMarked(input)) {
                    return false;
                }
            }
            return true;
        }

        void unlink() {
            FixedNode next = end.next();
            end.setNext(null);
            begin.replaceAtPredecessor(next);
            GraphUtil.killCFG(begin);
        }

    }

    @Override
    public boolean checkContract() {
        return false;
    }

}<|MERGE_RESOLUTION|>--- conflicted
+++ resolved
@@ -50,6 +50,7 @@
 import org.graalvm.compiler.nodes.debug.instrumentation.InstrumentationNode;
 import org.graalvm.compiler.nodes.util.GraphUtil;
 import org.graalvm.compiler.nodes.virtual.EscapeObjectState;
+import org.graalvm.compiler.options.OptionValues;
 import org.graalvm.compiler.phases.BasePhase;
 import org.graalvm.compiler.phases.common.DeadCodeEliminationPhase;
 import org.graalvm.compiler.phases.tiers.HighTierContext;
@@ -158,15 +159,10 @@
          * InstrumentationNode is alive.
          */
         StructuredGraph genInstrumentationGraph(StructuredGraph oldGraph, InstrumentationNode instrumentationNode) {
-<<<<<<< HEAD
-            StructuredGraph instrumentationGraph = new StructuredGraph.Builder(AllowAssumptions.YES).name("Instrumentation:" + oldGraph.method().format("%H.%n(%p)")).options(
-                            oldGraph.getOptions()).build();
-            Map<Node, Node> replacements = Node.newMap();
-=======
-
-            StructuredGraph instrumentationGraph = new StructuredGraph(AllowAssumptions.YES, INVALID_COMPILATION_ID);
+            String name = "Instrumentation:" + oldGraph.method().format("%H.%n(%p)");
+            OptionValues options = oldGraph.getOptions();
+            StructuredGraph instrumentationGraph = new StructuredGraph.Builder(AllowAssumptions.YES).name(name).options(options).build();
             Map<Node, Node> replacements = NodeCollectionsFactory.newMap();
->>>>>>> e34a1a31
             int index = 0; // for ParameterNode index
             for (Node current : nodes) {
                 // mark any input that is not included in the instrumentation a weak dependency
