--- conflicted
+++ resolved
@@ -49,7 +49,6 @@
 import static com.oracle.truffle.espresso.classfile.Constants.ITEM_NewObject;
 import static com.oracle.truffle.espresso.classfile.Constants.ITEM_Object;
 import static com.oracle.truffle.espresso.classfile.Constants.JVM_RECOGNIZED_CLASS_MODIFIERS;
-import static com.oracle.truffle.espresso.classfile.Constants.RECOGNIZED_INNER_CLASS_MODIFIERS;
 import static com.oracle.truffle.espresso.classfile.Constants.SAME_FRAME_BOUND;
 import static com.oracle.truffle.espresso.classfile.Constants.SAME_FRAME_EXTENDED;
 import static com.oracle.truffle.espresso.classfile.Constants.SAME_LOCALS_1_STACK_ITEM_BOUND;
@@ -71,11 +70,6 @@
 import com.oracle.truffle.espresso.impl.ParserKlass;
 import com.oracle.truffle.espresso.impl.ParserMethod;
 import com.oracle.truffle.espresso.meta.ExceptionHandler;
-<<<<<<< HEAD
-import com.oracle.truffle.espresso.meta.Local;
-import com.oracle.truffle.espresso.meta.LocalVariableTable;
-=======
->>>>>>> 6a4e612f
 import com.oracle.truffle.espresso.meta.JavaKind;
 import com.oracle.truffle.espresso.runtime.Attribute;
 import com.oracle.truffle.espresso.runtime.ClasspathFile;
@@ -212,7 +206,6 @@
         int magic = stream.readS4();
         if (magic != MAGIC) {
             throw classFormatError("Invalid magic number 0x" + Integer.toHexString(magic));
-<<<<<<< HEAD
         }
     }
 
@@ -229,24 +222,6 @@
                                         (minor <= JAVA_MAX_SUPPORTED_MINOR_VERSION))) {
             return;
         }
-=======
-        }
-    }
-
-    /**
-     * Verifies that the class file version is supported.
-     *
-     * @param major the major version number
-     * @param minor the minor version number
-     */
-    private static void verifyVersion(int major, int minor) {
-        if ((major >= JAVA_MIN_SUPPORTED_VERSION) &&
-                        (major <= JAVA_MAX_SUPPORTED_VERSION) &&
-                        ((major != JAVA_MAX_SUPPORTED_VERSION) ||
-                                        (minor <= JAVA_MAX_SUPPORTED_MINOR_VERSION))) {
-            return;
-        }
->>>>>>> 6a4e612f
         throw new UnsupportedClassVersionError("Unsupported major.minor version " + major + "." + minor);
     }
 
@@ -664,10 +639,7 @@
         if (maxBootstrapMethodAttrIndex >= 0 && bootstrapMethods == null) {
             throw classFormatError("BootstrapMethods attribute is missing");
         }
-<<<<<<< HEAD
-=======
-
->>>>>>> 6a4e612f
+
         return classAttributes;
     }
 
@@ -690,29 +662,6 @@
             entries[i] = new LineNumberTable.Entry(bci, lineNumber);
         }
         return new LineNumberTable(name, entries);
-    }
-
-    private LocalVariableTable parseLocalVariableAttribute(Symbol<Name> name) {
-        assert Name.LocalVariableTable.equals(name);
-        int entryCount = stream.readU2();
-        if (entryCount == 0) {
-            return LocalVariableTable.EMPTY;
-        }
-        Local[] locals = new Local[entryCount];
-
-        for (int i = 0; i < entryCount; i++) {
-            int bci = stream.readU2();
-            int length = stream.readU2();
-            int nameIndex = stream.readU2();
-            int descIndex = stream.readU2();
-            int slot = stream.readU2();
-
-            Utf8Constant poolName = pool.utf8At(nameIndex);
-            Utf8Constant typeName = pool.utf8At(descIndex);
-
-            locals[i] = new Local(poolName, typeName, bci, bci + length, slot);
-        }
-        return new LocalVariableTable(locals);
     }
 
     private SignatureAttribute parseSignatureAttribute(Symbol<Name> name) {
@@ -814,10 +763,6 @@
                 }
                 classFlags |= ACC_INNER_CLASS;
                 classOuterClassType = context.getTypes().fromName(pool.classAt(outerClassIndex).getName(pool));
-<<<<<<< HEAD
-                classFlags |= (innerClassInfo.innerClassAccessFlags & RECOGNIZED_INNER_CLASS_MODIFIERS);
-=======
->>>>>>> 6a4e612f
             }
             for (int j = 0; j < i; ++j) {
                 final InnerClassesAttribute.Entry otherInnerClassInfo = innerClassInfos[j];
@@ -836,15 +781,12 @@
         int outerClassIndex = stream.readU2();
         int innerNameIndex = stream.readU2();
         int innerClassAccessFlags = stream.readU2();
-<<<<<<< HEAD
-=======
 
         if ((innerClassAccessFlags & ACC_INTERFACE) != 0 && majorVersion < JAVA_6_VERSION) {
             // Set abstract bit for old class files for backward compatibility
             innerClassAccessFlags |= ACC_ABSTRACT;
         }
 
->>>>>>> 6a4e612f
         if (innerClassIndex != 0) {
             pool.classAt(innerClassIndex).validate(pool);
         }
@@ -970,11 +912,6 @@
 
             if (attributeName.equals(Name.LineNumberTable)) {
                 codeAttributes[i] = parseLineNumberTable(attributeName);
-<<<<<<< HEAD
-            } else if (attributeName.equals(Name.LocalVariableTable)) {
-                codeAttributes[i] = parseLocalVariableAttribute(attributeName);
-=======
->>>>>>> 6a4e612f
             } else if (attributeName.equals(Name.StackMapTable)) {
                 if (stackMapTable != null) {
                     throw classFormatError("Duplicate StackMapTable attribute");
@@ -1125,7 +1062,6 @@
 
             if (attributeSize != stream.getPosition() - startPosition) {
                 throw classFormatError("Invalid attribute_length for " + attributeName + " attribute");
-<<<<<<< HEAD
             }
         }
 
@@ -1169,51 +1105,6 @@
             }
         }
 
-=======
-            }
-        }
-
-        final JavaKind kind = Types.getJavaKind(descriptor);
-        if (kind == JavaKind.Void) {
-            throw classFormatError("Fields cannot be of type void");
-        }
-
-        if (constantValue != null) {
-
-            Tag tag = pool.tagAt(constantValue.getConstantValueIndex());
-            boolean valid = false;
-
-            switch (kind) {
-                case Boolean: // fall through
-                case Byte: // fall through
-                case Short: // fall through
-                case Char: // fall through
-                case Int: // fall through
-                    valid = (tag == Tag.INTEGER);
-                    break;
-                case Float:
-                    valid = (tag == Tag.FLOAT);
-                    break;
-                case Long:
-                    valid = (tag == Tag.LONG);
-                    break;
-                case Double:
-                    valid = (tag == Tag.DOUBLE);
-                    break;
-                case Object:
-                    valid = (tag == Tag.STRING) && descriptor.equals(Type.String);
-                    break;
-                default: {
-                    throw classFormatError("Cannot have ConstantValue for fields of type " + kind);
-                }
-            }
-
-            if (!valid) {
-                throw classFormatError("ConstantValue attribute does not match field type");
-            }
-        }
-
->>>>>>> 6a4e612f
         return new ParserField(fieldFlags, name, descriptor, fieldAttributes);
     }
 
