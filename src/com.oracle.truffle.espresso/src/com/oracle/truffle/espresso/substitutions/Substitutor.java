--- conflicted
+++ resolved
@@ -27,26 +27,8 @@
 
 public abstract class Substitutor {
 
-<<<<<<< HEAD
     public abstract static class Factory {
         public abstract Substitutor create(Meta meta);
-=======
-    // TODO(garcia): use factories for substitutions, so that profiles can be created per call site.
-
-    private final String methodName;
-    private final String substitutionClassName;
-    private final String returnType;
-    private final String[] parameterTypes;
-    private final boolean hasReceiver;
-
-    Substitutor(String methodName, String substitutionClassName, String returnType, String[] parameterTypes, boolean hasReceiver) {
-        this.methodName = methodName;
-        this.substitutionClassName = substitutionClassName;
-        this.returnType = returnType;
-        this.parameterTypes = parameterTypes;
-        this.hasReceiver = hasReceiver;
-    }
->>>>>>> b373f364
 
         private final String methodName;
         private final String substitutionClassName;
