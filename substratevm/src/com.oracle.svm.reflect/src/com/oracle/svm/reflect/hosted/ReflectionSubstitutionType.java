/*
 * Copyright (c) 2017, 2017, Oracle and/or its affiliates. All rights reserved.
 * DO NOT ALTER OR REMOVE COPYRIGHT NOTICES OR THIS FILE HEADER.
 *
 * This code is free software; you can redistribute it and/or modify it
 * under the terms of the GNU General Public License version 2 only, as
 * published by the Free Software Foundation.  Oracle designates this
 * particular file as subject to the "Classpath" exception as provided
 * by Oracle in the LICENSE file that accompanied this code.
 *
 * This code is distributed in the hope that it will be useful, but WITHOUT
 * ANY WARRANTY; without even the implied warranty of MERCHANTABILITY or
 * FITNESS FOR A PARTICULAR PURPOSE.  See the GNU General Public License
 * version 2 for more details (a copy is included in the LICENSE file that
 * accompanied this code).
 *
 * You should have received a copy of the GNU General Public License version
 * 2 along with this work; if not, write to the Free Software Foundation,
 * Inc., 51 Franklin St, Fifth Floor, Boston, MA 02110-1301 USA.
 *
 * Please contact Oracle, 500 Oracle Parkway, Redwood Shores, CA 94065 USA
 * or visit www.oracle.com if you need additional information or have any
 * questions.
 */
package com.oracle.svm.reflect.hosted;

// Checkstyle: allow reflection

import static com.oracle.svm.reflect.hosted.ReflectionSubstitution.getStableProxyName;

import java.lang.annotation.Annotation;
import java.lang.invoke.MethodHandle;
import java.lang.reflect.Constructor;
import java.lang.reflect.Executable;
import java.lang.reflect.Field;
import java.lang.reflect.Member;
import java.lang.reflect.Method;
import java.lang.reflect.Modifier;

<<<<<<< HEAD
import jdk.vm.ci.code.BytecodeFrame;
import org.graalvm.compiler.core.common.calc.FloatConvert;
=======
import org.graalvm.compiler.bytecode.Bytecode;
import org.graalvm.compiler.bytecode.ResolvedJavaMethodBytecode;
>>>>>>> 4b89b531
import org.graalvm.compiler.core.common.type.StampFactory;
import org.graalvm.compiler.core.common.type.TypeReference;
import org.graalvm.compiler.debug.DebugContext;
import org.graalvm.compiler.graph.NodeSourcePosition;
import org.graalvm.compiler.nodes.AbstractMergeNode;
import org.graalvm.compiler.nodes.CallTargetNode.InvokeKind;
import org.graalvm.compiler.nodes.ConstantNode;
import org.graalvm.compiler.nodes.InvokeWithExceptionNode;
import org.graalvm.compiler.nodes.LogicNode;
import org.graalvm.compiler.nodes.NodeView;
import org.graalvm.compiler.nodes.PiNode;
import org.graalvm.compiler.nodes.StructuredGraph;
import org.graalvm.compiler.nodes.UnwindNode;
import org.graalvm.compiler.nodes.ValueNode;
import org.graalvm.compiler.nodes.calc.IntegerEqualsNode;
import org.graalvm.compiler.nodes.calc.IsNullNode;
import org.graalvm.compiler.nodes.calc.PointerEqualsNode;
import org.graalvm.compiler.nodes.extended.BranchProbabilityNode;
import org.graalvm.compiler.nodes.extended.LoadHubNode;
import org.graalvm.compiler.nodes.graphbuilderconf.InvocationPlugin;
import org.graalvm.compiler.nodes.java.ArrayLengthNode;
import org.graalvm.compiler.nodes.java.InstanceOfNode;
import org.graalvm.compiler.nodes.java.NewInstanceNode;
import org.graalvm.compiler.phases.common.inlining.InliningUtil;

import com.oracle.graal.pointsto.meta.HostedProviders;
import com.oracle.graal.pointsto.phases.SubstrateIntrinsicGraphBuilder;
import com.oracle.svm.core.graal.nodes.LoweredDeadEndNode;
import com.oracle.svm.core.invoke.MethodHandleUtils;
import com.oracle.svm.core.jdk.InternalVMMethod;
import com.oracle.svm.core.util.ExceptionHelpers;
import com.oracle.svm.core.util.VMError;
import com.oracle.svm.hosted.annotation.CustomSubstitutionField;
import com.oracle.svm.hosted.annotation.CustomSubstitutionMethod;
import com.oracle.svm.hosted.annotation.CustomSubstitutionType;
import com.oracle.svm.hosted.phases.HostedGraphKit;
import com.oracle.svm.reflect.hosted.ReflectionSubstitutionType.ReflectionSubstitutionMethod;

import jdk.vm.ci.meta.JavaConstant;
import jdk.vm.ci.meta.JavaKind;
import jdk.vm.ci.meta.ResolvedJavaMethod;
import jdk.vm.ci.meta.ResolvedJavaType;

/** Represents a {@link java.lang.reflect.Method} or {@link java.lang.reflect.Constructor}. */
public class ReflectionSubstitutionType extends CustomSubstitutionType<CustomSubstitutionField, ReflectionSubstitutionMethod> {

    private final String stableName;

    public static class Factory {
        public ReflectionSubstitutionType create(ResolvedJavaType original, Executable member) {
            return new ReflectionSubstitutionType(original, member);
        }

        public void inspectAccessibleField(@SuppressWarnings("unused") Field field) {
        }
    }

    /**
     * Build a substitution for a reflective call.
     *
     * @param original The {@link ResolvedJavaType} of the {@linkplain Member} class (i.e. a
     *            {@link ResolvedJavaType} representing {@link Field}, {@link Constructor} or
     *            {@link Method}).
     * @param member The {@link Member} which we are reflectively accessing.
     */
    protected ReflectionSubstitutionType(ResolvedJavaType original, Executable member) {
        super(original);
        stableName = "L" + getStableProxyName(member).replace(".", "/") + ";";
        for (ResolvedJavaMethod method : original.getDeclaredMethods()) {
            createAndAddSubstitutionMethod(method, member);
        }
    }

    protected void createAndAddSubstitutionMethod(ResolvedJavaMethod method, Member member) {
        switch (method.getName()) {
            case "invoke":
                addSubstitutionMethod(method, new ReflectiveInvokeMethod(method, (Method) member, false));
                break;
            case "invokeSpecial":
                addSubstitutionMethod(method, new ReflectiveInvokeMethod(method, (Method) member, true));
                break;
            case "newInstance":
                Class<?> holder = member.getDeclaringClass();
                if (Modifier.isAbstract(holder.getModifiers()) || holder.isInterface() || holder.isPrimitive() || holder.isArray()) {
                    /*
                     * Invoking the constructor of an abstract class always throws an
                     * InstantiationException. It should not be possible to get a Constructor object
                     * for an interface, array, or primitive type, but we are defensive and throw
                     * the exception in that case too.
                     */
                    addSubstitutionMethod(method, new ThrowingMethod(method, InstantiationException.class, "Cannot instantiate " + holder));
                } else {
                    addSubstitutionMethod(method, new ReflectiveNewInstanceMethod(method, (Constructor<?>) member));
                }
                break;
            case "toString":
                addSubstitutionMethod(method, new ToStringMethod(method, member.getName()));
                break;
            case "hashCode":
                addSubstitutionMethod(method, new HashCodeMethod(method, member.hashCode()));
                break;
            case "equals":
                addSubstitutionMethod(method, new EqualsMethod(method));
                break;
            case "proxyClassLookup":
                addSubstitutionMethod(method, new ProxyClassLookupMethod(method, member));
                break;
            default:
                throw VMError.shouldNotReachHere("unexpected method: " + method.getName());
        }
    }

    @Override
    public String getName() {
        return stableName;
    }

    public abstract static class ReflectionSubstitutionMethod extends CustomSubstitutionMethod {

        public ReflectionSubstitutionMethod(ResolvedJavaMethod original) {
            super(original);
        }

        @Override
        public int getMaxLocals() {
            return original.getMaxLocals();
        }
    }

    private static void throwFailedCast(HostedGraphKit graphKit, ResolvedJavaType expectedType, ValueNode actual) {
        ResolvedJavaMethod throwFailedCast = graphKit.findMethod(ExceptionHelpers.class, "throwFailedCast", true);
        JavaConstant expected = graphKit.getConstantReflection().asJavaClass(expectedType);
        ValueNode expectedNode = graphKit.createConstant(expected, JavaKind.Object);

        graphKit.createJavaCallWithExceptionAndUnwind(InvokeKind.Static, throwFailedCast, expectedNode, actual);
        graphKit.append(new LoweredDeadEndNode());
    }

    private static ValueNode createCheckcast(HostedGraphKit graphKit, ValueNode value, ResolvedJavaType type, boolean nonNull) {
        TypeReference typeRef = TypeReference.createTrusted(graphKit.getAssumptions(), type);
        LogicNode condition;
        if (nonNull) {
            condition = graphKit.append(InstanceOfNode.create(typeRef, value));
        } else {
            condition = graphKit.append(InstanceOfNode.createAllowNull(typeRef, value, null, null));
        }

        graphKit.startIf(condition, BranchProbabilityNode.FAST_PATH_PROFILE);
        graphKit.thenPart();

        PiNode ret = graphKit.createPiNode(value, StampFactory.object(typeRef, nonNull));

        graphKit.elsePart();

        throwFailedCast(graphKit, type, value);

        graphKit.endIf();

        return ret;
    }

    private static void fillArgsArray(HostedGraphKit graphKit, ValueNode argumentArray, int receiverOffset, ValueNode[] args, Class<?>[] argTypes) {
        /*
         * The length of the args array at run time must be the same as the length of argTypes.
         * Unless the length of argTypes is 0: in that case, null is allowed to be passed in at run
         * time too.
         */
        LogicNode argsNullCondition = graphKit.append(IsNullNode.create(argumentArray));
        graphKit.startIf(argsNullCondition, BranchProbabilityNode.SLOW_PATH_PROFILE);
        graphKit.thenPart();
        if (argTypes.length == 0) {
            /* No arguments, so null is an allowed value. */
        } else {
            throwIllegalArgumentException(graphKit, "wrong number of arguments");
        }
        graphKit.elsePart();
        PiNode argumentArrayNonNull = graphKit.createPiNode(argumentArray, StampFactory.objectNonNull());

        ValueNode argsLength = graphKit.append(ArrayLengthNode.create(argumentArrayNonNull, graphKit.getConstantReflection()));
        LogicNode argsLengthCondition = graphKit.append(IntegerEqualsNode.create(argsLength, ConstantNode.forInt(argTypes.length), NodeView.DEFAULT));
        graphKit.startIf(argsLengthCondition, BranchProbabilityNode.FAST_PATH_PROFILE);
        graphKit.thenPart();

        for (int i = 0; i < argTypes.length; i++) {
            ValueNode arg = graphKit.createLoadIndexed(argumentArrayNonNull, i, JavaKind.Object);
            ResolvedJavaType argType = graphKit.getMetaAccess().lookupJavaType(argTypes[i]);
            JavaKind argKind = graphKit.asKind(argType);
            if (argKind.isPrimitive()) {
                arg = createCheckcast(graphKit, arg, graphKit.getMetaAccess().lookupJavaType(argKind.toBoxedJavaClass()), true);
                arg = graphKit.createUnboxing(arg, argKind, graphKit.getMetaAccess());
            } else {
                arg = createCheckcast(graphKit, arg, argType, false);
            }

            args[i + receiverOffset] = arg;
        }

        graphKit.elsePart();
        throwIllegalArgumentException(graphKit, "wrong number of arguments");
        graphKit.endIf();

        AbstractMergeNode merge = graphKit.endIf();
        if (merge != null) {
            /* When argTypes.length == 0 there is an actual merge that needs a state. */
            merge.setStateAfter(graphKit.getFrameState().create(graphKit.bci(), merge));
        }
    }

    private static void throwIllegalArgumentException(HostedGraphKit graphKit, String message) {
        ResolvedJavaMethod throwIllegalArgumentException = graphKit.findMethod(ExceptionHelpers.class, "throwIllegalArgumentException", true);
        JavaConstant msg = graphKit.getConstantReflection().forString(message);
        ValueNode msgNode = graphKit.createConstant(msg, JavaKind.Object);

        graphKit.createJavaCallWithExceptionAndUnwind(InvokeKind.Static, throwIllegalArgumentException, msgNode);
        graphKit.append(new LoweredDeadEndNode());
    }

    private static class ReflectiveInvokeMethod extends ReflectionSubstitutionMethod {

        private final Method method;
        private final boolean specialInvoke;

        ReflectiveInvokeMethod(ResolvedJavaMethod original, Method method, boolean specialInvoke) {
            super(original);
            this.method = method;
            this.specialInvoke = specialInvoke;
        }

        @Override
        public StructuredGraph buildGraph(DebugContext ctx, ResolvedJavaMethod m, HostedProviders providers, Purpose purpose) {
            HostedGraphKit graphKit = new HostedGraphKit(ctx, providers, m);

            ResolvedJavaMethod targetMethod;
            ValueNode[] args;
            if (!specialInvoke && method.getDeclaringClass() == MethodHandle.class && (method.getName().equals("invoke") || method.getName().equals("invokeExact"))) {
                targetMethod = MethodHandleUtils.getThrowUnsupportedOperationException(providers.getMetaAccess());
                args = new ValueNode[0];
            } else {
                targetMethod = providers.getMetaAccess().lookupJavaMethod(method);
                Class<?>[] argTypes = method.getParameterTypes();

                int receiverOffset = targetMethod.isStatic() ? 0 : 1;
                args = new ValueNode[argTypes.length + receiverOffset];
                if (targetMethod.isStatic()) {
                    graphKit.emitEnsureInitializedCall(targetMethod.getDeclaringClass());
                } else {
                    ValueNode receiver = graphKit.loadLocal(1, JavaKind.Object);
                    args[0] = createCheckcast(graphKit, receiver, targetMethod.getDeclaringClass(), true);
                }

                ValueNode argumentArray = graphKit.loadLocal(2, JavaKind.Object);
                fillArgsArray(graphKit, argumentArray, receiverOffset, args, argTypes);
            }

            InvokeKind invokeKind;
            if (specialInvoke) {
                invokeKind = InvokeKind.Special;
            } else if (targetMethod.isStatic()) {
                invokeKind = InvokeKind.Static;
            } else if (targetMethod.isInterface()) {
                invokeKind = InvokeKind.Interface;
            } else if (targetMethod.canBeStaticallyBound() || targetMethod.isConstructor()) {
                invokeKind = InvokeKind.Special;
            } else {
                invokeKind = InvokeKind.Virtual;
            }
<<<<<<< HEAD
            ValueNode ret = graphKit.createJavaCallWithException(invokeKind, targetMethod, args);
            patchNodeSourcePosition((InvokeWithExceptionNode) ret);
=======

            InvokeWithExceptionNode invoke = graphKit.createJavaCallWithException(invokeKind, targetMethod, args);
            ValueNode ret = invoke;

>>>>>>> 4b89b531
            graphKit.noExceptionPart();

            JavaKind retKind = targetMethod.getSignature().getReturnKind();
            if (retKind == JavaKind.Void) {
                ret = graphKit.createObject(null);
            } else if (retKind.isPrimitive()) {
                ResolvedJavaType boxedRetType = providers.getMetaAccess().lookupJavaType(retKind.toBoxedJavaClass());
                ret = graphKit.createBoxing(ret, retKind, boxedRetType);
            }

            graphKit.createReturn(ret, JavaKind.Object);

            graphKit.exceptionPart();
            graphKit.throwInvocationTargetException(graphKit.exceptionObject());

            graphKit.endInvokeWithException();

            if (invokeKind.isDirect()) {
                InvocationPlugin invocationPlugin = providers.getGraphBuilderPlugins().getInvocationPlugins().lookupInvocation(targetMethod);
                if (invocationPlugin != null && !invocationPlugin.inlineOnly()) {
                    /*
                     * The BytecodeParser applies invocation plugins directly during bytecode
                     * parsing. We cannot do that because GraphKit is not a GraphBuilderContext. To
                     * get as close as possible to the BytecodeParser behavior, we create a new
                     * graph for the intrinsic and inline it immediately.
                     */
                    Bytecode code = new ResolvedJavaMethodBytecode(targetMethod);
                    StructuredGraph intrinsicGraph = new SubstrateIntrinsicGraphBuilder(graphKit.getOptions(), graphKit.getDebug(), providers, code).buildGraph(invocationPlugin);
                    if (intrinsicGraph != null) {
                        InliningUtil.inline(invoke, intrinsicGraph, false, targetMethod);
                    }
                }
            }

            return graphKit.finalizeGraph();
        }
    }

    static void patchNodeSourcePosition(InvokeWithExceptionNode invoke) {
        NodeSourcePosition position = invoke.getNodeSourcePosition();
        if (position != null && position.getBCI() == BytecodeFrame.INVALID_FRAMESTATE_BCI) {
            invoke.setNodeSourcePosition(new NodeSourcePosition(position.getCaller(), position.getMethod(), invoke.bci()));
        }
    }

    protected static class ReflectiveNewInstanceMethod extends ReflectionSubstitutionMethod {

        private final Constructor<?> constructor;

        protected ReflectiveNewInstanceMethod(ResolvedJavaMethod original, Constructor<?> constructor) {
            super(original);
            this.constructor = constructor;
        }

        @Override
        public StructuredGraph buildGraph(DebugContext ctx, ResolvedJavaMethod method, HostedProviders providers, Purpose purpose) {
            HostedGraphKit graphKit = new HostedGraphKit(ctx, providers, method);

            ResolvedJavaType type = providers.getMetaAccess().lookupJavaType(constructor.getDeclaringClass());

            graphKit.emitEnsureInitializedCall(type);

            ResolvedJavaMethod cons = providers.getMetaAccess().lookupJavaMethod(constructor);
            Class<?>[] argTypes = constructor.getParameterTypes();

            ValueNode ret = graphKit.append(createNewInstanceNode(type));

            ValueNode[] args = new ValueNode[argTypes.length + 1];
            args[0] = ret;

            ValueNode argumentArray = graphKit.loadLocal(1, JavaKind.Object);
            fillArgsArray(graphKit, argumentArray, 1, args, argTypes);

            createJavaCall(graphKit, cons, ret, args);

            return graphKit.finalizeGraph();
        }

        protected void createJavaCall(HostedGraphKit graphKit, ResolvedJavaMethod cons, ValueNode ret, ValueNode[] args) {
            graphKit.createJavaCallWithException(InvokeKind.Special, cons, args);

            graphKit.noExceptionPart();
            graphKit.createReturn(ret, JavaKind.Object);

            graphKit.exceptionPart();
            graphKit.throwInvocationTargetException(graphKit.exceptionObject());

            graphKit.endInvokeWithException();
        }

        protected ValueNode createNewInstanceNode(ResolvedJavaType type) {
            return new NewInstanceNode(type, true);
        }
    }

    private static class ToStringMethod extends ReflectionSubstitutionMethod {

        private final String name;

        ToStringMethod(ResolvedJavaMethod original, String name) {
            super(original);
            this.name = name;
        }

        @Override
        public StructuredGraph buildGraph(DebugContext ctx, ResolvedJavaMethod method, HostedProviders providers, Purpose purpose) {
            HostedGraphKit graphKit = new HostedGraphKit(ctx, providers, method);

            ValueNode nameNode = graphKit.createObject(name);
            graphKit.createReturn(nameNode, JavaKind.Object);

            return graphKit.finalizeGraph();
        }
    }

    private static class HashCodeMethod extends ReflectionSubstitutionMethod {

        private final int hashCode;

        HashCodeMethod(ResolvedJavaMethod original, int hashCode) {
            super(original);
            this.hashCode = hashCode;
        }

        @Override
        public StructuredGraph buildGraph(DebugContext ctx, ResolvedJavaMethod method, HostedProviders providers, Purpose purpose) {
            HostedGraphKit graphKit = new HostedGraphKit(ctx, providers, method);

            ValueNode nameNode = graphKit.createInt(hashCode);
            graphKit.createReturn(nameNode, JavaKind.Int);

            return graphKit.finalizeGraph();
        }
    }

    private static class EqualsMethod extends ReflectionSubstitutionMethod {

        EqualsMethod(ResolvedJavaMethod original) {
            super(original);
        }

        @Override
        public StructuredGraph buildGraph(DebugContext ctx, ResolvedJavaMethod method, HostedProviders providers, Purpose purpose) {
            HostedGraphKit graphKit = new HostedGraphKit(ctx, providers, method);

            ValueNode self = graphKit.loadLocal(0, JavaKind.Object);
            ValueNode other = graphKit.loadLocal(1, JavaKind.Object);

            ValueNode trueValue = graphKit.createInt(1);
            ValueNode falseValue = graphKit.createInt(0);

            LogicNode otherIsNull = graphKit.append(IsNullNode.create(other));

            graphKit.startIf(otherIsNull, BranchProbabilityNode.NOT_LIKELY_PROFILE);

            graphKit.thenPart();

            graphKit.createReturn(falseValue, JavaKind.Boolean);

            graphKit.elsePart();

            ValueNode otherNonNull = graphKit.createPiNode(other, StampFactory.objectNonNull());

            ValueNode selfHub = graphKit.unique(new LoadHubNode(providers.getStampProvider(), self));
            ValueNode otherHub = graphKit.unique(new LoadHubNode(providers.getStampProvider(), otherNonNull));

            LogicNode equals = graphKit.unique(PointerEqualsNode.create(selfHub, otherHub, NodeView.DEFAULT));

            graphKit.startIf(equals, BranchProbabilityNode.NOT_LIKELY_PROFILE);
            graphKit.thenPart();

            graphKit.createReturn(trueValue, JavaKind.Boolean);

            graphKit.elsePart();

            graphKit.createReturn(falseValue, JavaKind.Boolean);

            graphKit.endIf();

            graphKit.endIf();

            return graphKit.finalizeGraph();
        }
    }

    private static final class ThrowingMethod extends ReflectionSubstitutionMethod {

        private final Class<? extends Throwable> exceptionClass;
        private final String message;

        private ThrowingMethod(ResolvedJavaMethod original, Class<? extends Throwable> exceptionClass, String message) {
            super(original);
            this.exceptionClass = exceptionClass;
            this.message = message;
        }

        @Override
        public StructuredGraph buildGraph(DebugContext ctx, ResolvedJavaMethod method, HostedProviders providers, Purpose purpose) {
            HostedGraphKit graphKit = new HostedGraphKit(ctx, providers, method);
            ResolvedJavaType exceptionType = graphKit.getMetaAccess().lookupJavaType(exceptionClass);
            ValueNode instance = graphKit.append(new NewInstanceNode(exceptionType, true));
            ResolvedJavaMethod cons = null;
            for (ResolvedJavaMethod c : exceptionType.getDeclaredConstructors()) {
                if (c.getSignature().getParameterCount(false) == 1) {
                    ResolvedJavaType stringType = providers.getMetaAccess().lookupJavaType(String.class);
                    if (c.getSignature().getParameterType(0, null).equals(stringType)) {
                        cons = c;
                    }
                }
            }
            JavaConstant msg = graphKit.getConstantReflection().forString(message);
            ValueNode msgNode = graphKit.createConstant(msg, JavaKind.Object);
            graphKit.createJavaCallWithExceptionAndUnwind(InvokeKind.Special, cons, instance, msgNode);
            graphKit.append(new UnwindNode(instance));

            return graphKit.finalizeGraph();
        }
    }

    private static final class ProxyClassLookupMethod extends ReflectionSubstitutionMethod {

        @SuppressWarnings("unused")//
        private final Member member;

        ProxyClassLookupMethod(ResolvedJavaMethod original, Member member) {
            super(original);
            this.member = member;
        }

        @Override
        public StructuredGraph buildGraph(DebugContext ctx, ResolvedJavaMethod method, HostedProviders providers, Purpose purpose) {
            // GR-28942: handle new proxyClassLookup method added to Proxy in JDK 16
            throw VMError.unimplemented();
        }
    }

    @Override
    public Annotation[] getAnnotations() {
        return InternalVMMethod.Holder.ARRAY;
    }

    @Override
    public boolean isAnnotationPresent(Class<? extends Annotation> annotationClass) {
        return annotationClass == InternalVMMethod.class;
    }

    @Override
    public <T extends Annotation> T getAnnotation(Class<T> annotationClass) {
        if (annotationClass == InternalVMMethod.class) {
            return annotationClass.cast(InternalVMMethod.Holder.INSTANCE);
        }
        return null;
    }
}<|MERGE_RESOLUTION|>--- conflicted
+++ resolved
@@ -37,13 +37,8 @@
 import java.lang.reflect.Method;
 import java.lang.reflect.Modifier;
 
-<<<<<<< HEAD
-import jdk.vm.ci.code.BytecodeFrame;
-import org.graalvm.compiler.core.common.calc.FloatConvert;
-=======
 import org.graalvm.compiler.bytecode.Bytecode;
 import org.graalvm.compiler.bytecode.ResolvedJavaMethodBytecode;
->>>>>>> 4b89b531
 import org.graalvm.compiler.core.common.type.StampFactory;
 import org.graalvm.compiler.core.common.type.TypeReference;
 import org.graalvm.compiler.debug.DebugContext;
@@ -82,6 +77,7 @@
 import com.oracle.svm.hosted.phases.HostedGraphKit;
 import com.oracle.svm.reflect.hosted.ReflectionSubstitutionType.ReflectionSubstitutionMethod;
 
+import jdk.vm.ci.code.BytecodeFrame;
 import jdk.vm.ci.meta.JavaConstant;
 import jdk.vm.ci.meta.JavaKind;
 import jdk.vm.ci.meta.ResolvedJavaMethod;
@@ -310,15 +306,11 @@
             } else {
                 invokeKind = InvokeKind.Virtual;
             }
-<<<<<<< HEAD
-            ValueNode ret = graphKit.createJavaCallWithException(invokeKind, targetMethod, args);
-            patchNodeSourcePosition((InvokeWithExceptionNode) ret);
-=======
 
             InvokeWithExceptionNode invoke = graphKit.createJavaCallWithException(invokeKind, targetMethod, args);
             ValueNode ret = invoke;
-
->>>>>>> 4b89b531
+            patchNodeSourcePosition((InvokeWithExceptionNode) ret);
+
             graphKit.noExceptionPart();
 
             JavaKind retKind = targetMethod.getSignature().getReturnKind();
