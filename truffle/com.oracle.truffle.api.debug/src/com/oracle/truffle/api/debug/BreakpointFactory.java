--- conflicted
+++ resolved
@@ -57,11 +57,8 @@
 import com.oracle.truffle.api.instrumentation.ExecutionEventNodeFactory;
 import com.oracle.truffle.api.instrumentation.Instrumenter;
 import com.oracle.truffle.api.instrumentation.SourceSectionFilter;
-<<<<<<< HEAD
 import com.oracle.truffle.api.instrumentation.StandardTags;
-=======
 import com.oracle.truffle.api.instrumentation.SourceSectionFilter.IndexRange;
->>>>>>> 47a45558
 import com.oracle.truffle.api.nodes.DirectCallNode;
 import com.oracle.truffle.api.nodes.InvalidAssumptionException;
 import com.oracle.truffle.api.nodes.Node;
@@ -158,12 +155,8 @@
     Breakpoint create(int ignoreCount, LineLocation lineLocation, boolean oneShot) throws IOException {
         BreakpointImpl breakpoint = breakpoints.get(lineLocation);
         if (breakpoint == null) {
-<<<<<<< HEAD
-            final SourceSectionFilter query = SourceSectionFilter.newBuilder().sourceIs(lineLocation.getSource()).lineIs(lineLocation.getLineNumber()).tagIs(StandardTags.StatementTag.class).build();
-=======
             final SourceSectionFilter query = SourceSectionFilter.newBuilder().sourceIs(lineLocation.getSource()).lineStartsIn(IndexRange.byLength(lineLocation.getLineNumber(), 1)).tagIs(
-                            Debugger.HALT_TAG).build();
->>>>>>> 47a45558
+                            StandardTags.StatementTag.class).build();
             breakpoint = new BreakpointImpl(lineLocation, query, ignoreCount, oneShot);
             if (TRACE) {
                 trace("NEW " + breakpoint.getShortDescription());
