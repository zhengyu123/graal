/*
 * Copyright (c) 2017, Oracle and/or its affiliates. All rights reserved.
 * DO NOT ALTER OR REMOVE COPYRIGHT NOTICES OR THIS FILE HEADER.
 *
 * This code is free software; you can redistribute it and/or modify it
 * under the terms of the GNU General Public License version 2 only, as
 * published by the Free Software Foundation.  Oracle designates this
 * particular file as subject to the "Classpath" exception as provided
 * by Oracle in the LICENSE file that accompanied this code.
 *
 * This code is distributed in the hope that it will be useful, but WITHOUT
 * ANY WARRANTY; without even the implied warranty of MERCHANTABILITY or
 * FITNESS FOR A PARTICULAR PURPOSE.  See the GNU General Public License
 * version 2 for more details (a copy is included in the LICENSE file that
 * accompanied this code).
 *
 * You should have received a copy of the GNU General Public License version
 * 2 along with this work; if not, write to the Free Software Foundation,
 * Inc., 51 Franklin St, Fifth Floor, Boston, MA 02110-1301 USA.
 *
 * Please contact Oracle, 500 Oracle Parkway, Redwood Shores, CA 94065 USA
 * or visit www.oracle.com if you need additional information or have any
 * questions.
 */
package com.oracle.truffle.api.vm;

import static com.oracle.truffle.api.vm.PolyglotImpl.isGuestInteropValue;
import static com.oracle.truffle.api.vm.PolyglotImpl.wrapGuestException;
import static com.oracle.truffle.api.vm.VMAccessor.INSTRUMENT;
import static com.oracle.truffle.api.vm.VMAccessor.LANGUAGE;
import static com.oracle.truffle.api.vm.VMAccessor.NODES;

import java.io.IOException;
import java.io.InputStream;
import java.io.OutputStream;
import java.nio.charset.StandardCharsets;
import java.util.ArrayList;
import java.util.Collection;
import java.util.HashMap;
import java.util.HashSet;
import java.util.LinkedHashSet;
import java.util.List;
import java.util.Map;
import java.util.Objects;
import java.util.Set;
import java.util.function.Predicate;

import org.graalvm.polyglot.Context;
import org.graalvm.polyglot.Engine;
import org.graalvm.polyglot.Value;
import org.graalvm.polyglot.impl.AbstractPolyglotImpl.AbstractContextImpl;

import com.oracle.truffle.api.Assumption;
import com.oracle.truffle.api.CallTarget;
import com.oracle.truffle.api.CompilerAsserts;
import com.oracle.truffle.api.CompilerDirectives;
import com.oracle.truffle.api.CompilerDirectives.CompilationFinal;
import com.oracle.truffle.api.CompilerDirectives.TruffleBoundary;
import com.oracle.truffle.api.Truffle;
import com.oracle.truffle.api.TruffleContext;
import com.oracle.truffle.api.TruffleLanguage;
import com.oracle.truffle.api.TruffleLanguage.Env;
import com.oracle.truffle.api.vm.PolyglotImpl.VMObject;
import java.util.Collections;

final class PolyglotContextImpl extends AbstractContextImpl implements VMObject {

    @CompilationFinal private static ContextThreadLocal CURRENT = new ContextThreadLocal();

    private final Assumption singleThreaded = Truffle.getRuntime().createAssumption("Single threaded");
    private final Map<Thread, PolyglotThreadInfo> threads = new HashMap<>();
    private volatile PolyglotThreadInfo lastThread = PolyglotThreadInfo.NULL;

    /*
     * While canceling the context can no longer be entered. The context goes from canceling into
     * closed state.
     */
    volatile boolean cancelling;
    private volatile Thread closingThread;
    /*
     * If the context is closed all operations should fail with IllegalStateException.
     */
    volatile boolean closed;
    final PolyglotEngineImpl engine;
    @CompilationFinal(dimensions = 1) final PolyglotLanguageContext[] contexts;

    Context api;
<<<<<<< HEAD
    private final PolyglotContextImpl parent;
    OutputStream out;   // effectively final
    OutputStream err;   // effectively final
    InputStream in;     // effectively final
=======
    final TruffleContext truffleContext;
    final PolyglotContextImpl parent;
    final OutputStream out;
    final OutputStream err;
    final InputStream in;
>>>>>>> caf067b7
    final Map<String, Value> polyglotScope = new HashMap<>();
    Predicate<String> classFilter;  // effectively final
    boolean hostAccessAllowed;      // effectively final
    boolean createThreadAllowed;    // effectively final

    // map from class to language index
    private final FinalIntMap languageIndexMap = new FinalIntMap();

    final Map<Object, CallTarget> javaInteropCache = new HashMap<>();
    Set<String> allowedPublicLanguages;     // effectively final
    Map<String, String[]> applicationArguments;  // effectively final
    private final Set<PolyglotContextImpl> childContexts = new LinkedHashSet<>();
    boolean inContextPreInitialization; // effectively final

    /*
     * Constructor for outer contexts.
     */
    PolyglotContextImpl(PolyglotEngineImpl engine, final OutputStream out,
                    OutputStream err,
                    InputStream in,
                    boolean hostAccessAllowed,
                    boolean createThreadAllowed,
                    Predicate<String> classFilter,
                    Map<String, String> options,
                    Map<String, String[]> applicationArguments,
                    Set<String> allowedPublicLanguages) {
        super(engine.impl);
        this.parent = null;
        this.engine = engine;
        patchInstance(out, err, in, hostAccessAllowed, createThreadAllowed, classFilter, applicationArguments, allowedPublicLanguages);
        Collection<PolyglotLanguage> languages = engine.idToLanguage.values();
        this.contexts = new PolyglotLanguageContext[languages.size() + 1];
        this.contexts[PolyglotEngineImpl.HOST_LANGUAGE_INDEX] = new PolyglotLanguageContext(this, engine.hostLanguage, null, applicationArguments.get(PolyglotEngineImpl.HOST_LANGUAGE_ID),
                        Collections.emptyMap());

        for (PolyglotLanguage language : languages) {
            PolyglotLanguageContext languageContext = new PolyglotLanguageContext(this, language, null, applicationArguments.get(language.getId()), Collections.emptyMap());
            this.contexts[language.index] = languageContext;
        }

        // process language specific options
        for (String optionKey : options.keySet()) {
            String group = PolyglotEngineImpl.parseOptionGroup(optionKey);
            PolyglotLanguage language = engine.idToLanguage.get(group);
            if (language == null) {
                if (engine.isEngineGroup(group)) {
                    // Test that "engine options" are not present among the options designated for
                    // this context
                    if (engine.getAllOptions().get(optionKey) != null) {
                        throw new IllegalArgumentException("Option " + optionKey + " is an engine option. Engine level options can only be configured for contexts without a shared engine set." +
                                        " To resolve this, configure the option when creating the Engine or create a context without a shared engine.");
                    }
                }
                throw OptionValuesImpl.failNotFound(engine.getAllOptions(), optionKey);
            } else {
                // there should not be any overlaps -> engine creation should already fail
                assert !engine.isEngineGroup(group);
            }

            this.contexts[language.index].getOptionValues().put(optionKey, options.get(optionKey));
        }
        this.truffleContext = VMAccessor.LANGUAGE.createTruffleContext(this);
        VMAccessor.INSTRUMENT.notifyContextCreated(engine, truffleContext);
    }

    /*
     * Constructor for inner contexts.
     */
    @SuppressWarnings("hiding")
    PolyglotContextImpl(PolyglotLanguageContext creator, Map<String, Object> config, TruffleContext spiContext) {
        super(creator.getEngine().impl);
        PolyglotContextImpl parent = creator.context;
        this.parent = creator.context;
        this.hostAccessAllowed = parent.hostAccessAllowed;
        this.createThreadAllowed = parent.createThreadAllowed;
        this.applicationArguments = parent.applicationArguments;
        this.classFilter = parent.classFilter;
        this.out = parent.out;
        this.err = parent.err;
        this.in = parent.in;
        this.allowedPublicLanguages = parent.allowedPublicLanguages;
        this.engine = parent.engine;
        Collection<PolyglotLanguage> languages = engine.idToLanguage.values();
        this.contexts = new PolyglotLanguageContext[languages.size() + 1];
        this.contexts[PolyglotEngineImpl.HOST_LANGUAGE_INDEX] = new PolyglotLanguageContext(this, engine.hostLanguage, null, applicationArguments.get(PolyglotEngineImpl.HOST_LANGUAGE_ID),
                        Collections.emptyMap());

        for (PolyglotLanguage language : languages) {
            OptionValuesImpl values = parent.contexts[language.index].optionValues;
            if (values != null) {
                values = values.copy();
            }
            Map<String, Object> languageConfig;
            if (creator.language == language) {
                languageConfig = config;
            } else {
                languageConfig = new HashMap<>();
            }

            PolyglotLanguageContext languageContext = new PolyglotLanguageContext(this, language, values, applicationArguments.get(language.getId()), languageConfig);
            this.contexts[language.index] = languageContext;
        }
        this.parent.addChildContext(this);
        this.truffleContext = spiContext;
        // notifyContextCreated() is called after spiContext.impl is set to this.
    }

    void notifyContextCreated() {
        VMAccessor.INSTRUMENT.notifyContextCreated(engine, truffleContext);
    }

    private synchronized void addChildContext(PolyglotContextImpl child) {
        if (closingThread != null) {
            throw new IllegalStateException("Adding child context into a closing context.");
        }
        childContexts.add(child);
    }

    Env requireEnv(PolyglotLanguage language) {
        return contexts[language.index].requireEnv();
    }

    Predicate<String> getClassFilter() {
        return classFilter;
    }

    static PolyglotContextImpl current() {
        return (PolyglotContextImpl) CURRENT.get();
    }

    static PolyglotContextImpl requireContext() {
        PolyglotContextImpl context = current();
        if (context == null) {
            CompilerDirectives.transferToInterpreter();
            throw new AssertionError("No current context available.");
        }
        return context;
    }

    PolyglotContextImpl enter() {
        PolyglotThreadInfo tinfo = this.lastThread;
        assert tinfo != null;

        // double checked locking
        PolyglotContextImpl context;
        if (tinfo.thread == Thread.currentThread()) {
            // fast-path -> same thread
            context = (PolyglotContextImpl) CURRENT.setReturnParent(this);
            tinfo.enter();
        } else {
            // slow path -> changed thread
            if (singleThreaded.isValid()) {
                CompilerDirectives.transferToInterpreter();
            }
            context = enterThreadChanged();
        }
        assert this == current();
        return context;
    }

    @TruffleBoundary
    PolyglotContextImpl enterThreadChanged() {
        Thread current = Thread.currentThread();
<<<<<<< HEAD
        PolyglotThreadInfo threadInfo = this.lastThread;
        assert threadInfo != null;

        if (threadInfo.thread != current) {
            boolean needsInitialization = false;
            threadInfo = threads.get(current);
            if (threadInfo == null) {
                threadInfo = createThreadInfo(current);
                needsInitialization = !inContextPreInitialization;
            }
=======
        PolyglotContextImpl prev;
        boolean needsInitialization = false;
        synchronized (this) {
            engine.checkState();
            if (closed) {
                throw new PolyglotIllegalStateException("The Context is already closed.");
            }
            PolyglotThreadInfo threadInfo = this.lastThread;
            assert threadInfo != null;

            if (threadInfo.thread != current) {
                threadInfo = threads.get(current);
                if (threadInfo == null) {
                    threadInfo = createThreadInfo(current);
                    needsInitialization = true;
                }
>>>>>>> caf067b7

                boolean transitionToMultiThreading = singleThreaded.isValid() && hasActiveOtherThread(true);
                if (transitionToMultiThreading) {
                    // recheck all thread accesses
                    checkAllThreadAccesses();
                }

                if (needsInitialization) {
                    if (closingThread != null && closingThread != current) {
                        throw new PolyglotIllegalStateException("Can not create new threads in closing context.");
                    }
                    threads.put(current, threadInfo);
                }

                // enter the thread info already
                prev = (PolyglotContextImpl) CURRENT.setReturnParent(this);
                threadInfo.enter();

                if (transitionToMultiThreading) {
                    // we need to verify that all languages give access
                    // to all threads in multi-threaded mode.
                    transitionToMultiThreaded();
                }

                if (needsInitialization) {
                    initializeNewThread(current);
                }

                // never cache last thread on close or when closingThread
                if (!closed && closingThread == null) {
                    lastThread = threadInfo;
                }
            } else {
                // enter the thread info already
                prev = (PolyglotContextImpl) CURRENT.setReturnParent(this);
                threadInfo.enter();
            }
        }
        if (needsInitialization) {
            VMAccessor.INSTRUMENT.notifyThreadStarted(engine, truffleContext, current);
        }
        return prev;
    }

    private void checkAllThreadAccesses() {
        Thread current = Thread.currentThread();
        List<PolyglotLanguage> deniedLanguages = null;
        for (PolyglotLanguageContext context : contexts) {
            if (!context.isInitialized()) {
                continue;
            }
            boolean accessAllowed = true;
            if (!LANGUAGE.isThreadAccessAllowed(context.language.info, current, false)) {
                accessAllowed = false;
            }
            if (accessAllowed) {
                for (PolyglotThreadInfo seenThread : threads.values()) {
                    if (!LANGUAGE.isThreadAccessAllowed(context.language.info, seenThread.thread, false)) {
                        accessAllowed = false;
                        break;
                    }
                }
            }
            if (!accessAllowed) {
                if (deniedLanguages == null) {
                    deniedLanguages = new ArrayList<>();
                }
                deniedLanguages.add(context.language);
            }
        }
        if (deniedLanguages != null) {
            throw throwDeniedThreadAccess(current, false, deniedLanguages);
        }
    }

    void leave(Object prev) {
        assert current() == this : "Cannot leave context that is currently not entered. Forgot to leave a context?";

        Thread current = Thread.currentThread();
        PolyglotThreadInfo tinfo = this.lastThread;
        if (tinfo.thread != current) {
            if (singleThreaded.isValid()) {
                CompilerDirectives.transferToInterpreter();
            }
            tinfo = leaveThreadChanged(current);
        }
        tinfo.leave();
        CURRENT.set(prev);
    }

    @TruffleBoundary
    synchronized PolyglotThreadInfo leaveThreadChanged(Thread current) {
        PolyglotThreadInfo threadInfo = this.lastThread;
        assert threadInfo != null;
        if (threadInfo.thread != current) {
            threadInfo = threads.get(current);
            // never cache last thread on close or when cancelling
            if (!closed && closingThread == null) {
                lastThread = threadInfo;
            }
        }
        PolyglotThreadInfo info = threadInfo;
        if (cancelling && info.isLastActive()) {
            notifyThreadClosed();
        }
        return info;
    }

    private void initializeNewThread(Thread thread) {
        for (PolyglotLanguageContext context : contexts) {
            if (context.isInitialized()) {
                LANGUAGE.initializeThread(context.env, thread);
            }
        }
    }

    private void transitionToMultiThreaded() {
        assert singleThreaded.isValid();
        assert Thread.holdsLock(this);

        for (PolyglotLanguageContext context : contexts) {
            if (!context.isInitialized()) {
                continue;
            }
            LANGUAGE.initializeMultiThreading(context.env);
        }
        singleThreaded.invalidate();
    }

    private PolyglotThreadInfo createThreadInfo(Thread current) {
        assert Thread.holdsLock(this);
        PolyglotThreadInfo threadInfo = new PolyglotThreadInfo(current);

        boolean singleThread = isSingleThreaded();
        List<PolyglotLanguage> deniedLanguages = null;
        for (PolyglotLanguageContext context : contexts) {
            if (context.isInitialized()) {
                if (!VMAccessor.LANGUAGE.isThreadAccessAllowed(context.language.info, current, singleThread)) {
                    if (deniedLanguages == null) {
                        deniedLanguages = new ArrayList<>();
                    }
                    deniedLanguages.add(context.language);
                }
            }
        }

        if (deniedLanguages != null) {
            throw throwDeniedThreadAccess(current, singleThread, deniedLanguages);
        }

        return threadInfo;
    }

    static RuntimeException throwDeniedThreadAccess(Thread current, boolean accessSingleThreaded, List<PolyglotLanguage> deniedLanguages) {
        String message;
        StringBuilder languagesString = new StringBuilder("");
        for (PolyglotLanguage language : deniedLanguages) {
            if (languagesString.length() != 0) {
                languagesString.append(", ");
            }
            languagesString.append(language.getId());
        }
        if (accessSingleThreaded) {
            message = String.format("Single threaded access requested by thread %s but is not allowed for language(s) %s.", current, languagesString);
        } else {
            message = String.format("Multi threaded access requested by thread %s but is not allowed for language(s) %s.", current, languagesString);
        }
        throw new PolyglotIllegalStateException(message);
    }

    synchronized Object importSymbolFromLanguage(String symbolName) {
        Value symbol = polyglotScope.get(symbolName);
        if (symbol == null) {
            return findLegacyExportedSymbol(symbolName);
        } else {
            return getAPIAccess().getReceiver(symbol);
        }
    }

    private Object findLegacyExportedSymbol(String symbolName) {
        Object legacySymbol = findLegacyExportedSymbol(symbolName, true);
        if (legacySymbol != null) {
            return legacySymbol;
        }
        return findLegacyExportedSymbol(symbolName, false);
    }

    private Value findLegacyExportedSymbolValue(String symbolName) {
        Value legacySymbol = findLegacyExportedSymbolValue(symbolName, true);
        if (legacySymbol != null) {
            return legacySymbol;
        }
        return findLegacyExportedSymbolValue(symbolName, false);
    }

    private Object findLegacyExportedSymbol(String name, boolean onlyExplicit) {
        for (PolyglotLanguageContext languageContext : contexts) {
            Env env = languageContext.env;
            if (env != null) {
                Object s = LANGUAGE.findExportedSymbol(env, name, onlyExplicit);
                if (s != null) {
                    return s;
                }
            }
        }
        return null;
    }

    private Value findLegacyExportedSymbolValue(String name, boolean onlyExplicit) {
        for (PolyglotLanguageContext languageContext : contexts) {
            Env env = languageContext.env;
            if (env != null) {
                Object s = LANGUAGE.findExportedSymbol(env, name, onlyExplicit);
                if (s != null) {
                    return languageContext.toHostValue(s);
                }
            }
        }
        return null;
    }

    synchronized void exportSymbolFromLanguage(PolyglotLanguageContext languageConext, String symbolName, Object value) {
        if (value == null) {
            polyglotScope.remove(symbolName);
        } else if (!isGuestInteropValue(value)) {
            throw new IllegalArgumentException(String.format("Invalid exported symbol value %s. Only interop and primitive values can be exported.", value.getClass().getName()));
        } else {
            polyglotScope.put(symbolName, languageConext.toHostValue(value));
        }
    }

    @Override
    public synchronized void exportSymbol(String symbolName, Object value) {
        Object prev = enter();
        try {
            Value resolvedValue;
            if (value instanceof Value) {
                resolvedValue = (Value) value;
            } else {
                PolyglotLanguageContext hostContext = getHostContext();
                hostContext.ensureInitialized(null);
                resolvedValue = hostContext.toHostValue(hostContext.toGuestValue(value));
            }
            polyglotScope.put(symbolName, resolvedValue);
        } finally {
            leave(prev);
        }
    }

    @Override
    public synchronized Value importSymbol(String symbolName) {
        Object prev = enter();
        try {
            Value value = polyglotScope.get(symbolName);
            if (value == null) {
                value = findLegacyExportedSymbolValue(symbolName);
            }
            return value;
        } catch (Throwable e) {
            throw wrapGuestException(getHostContext(), e);
        } finally {
            leave(prev);
        }
    }

    PolyglotLanguageContext getHostContext() {
        return contexts[PolyglotEngineImpl.HOST_LANGUAGE_INDEX];
    }

    PolyglotLanguageContext findLanguageContext(String languageId, String mimeType, boolean failIfNotFound) {
        assert languageId != null || mimeType != null : Objects.toString(languageId) + ", " + Objects.toString(mimeType);
        if (languageId != null) {
            PolyglotLanguage language = engine.idToLanguage.get(languageId);
            if (language != null) {
                return contexts[language.index];
            }

        }
        if (mimeType != null) {
            // we need to interpret mime types for compatibility.
            PolyglotLanguage language = engine.idToLanguage.get(mimeType);
            if (language != null) {
                return contexts[language.index];
            }
            for (PolyglotLanguageContext context : contexts) {
                if (context.language.cache.getMimeTypes().contains(mimeType)) {
                    return context;
                }
            }
        }
        if (failIfNotFound) {
            if (languageId != null) {
                Set<String> ids = new LinkedHashSet<>();
                for (PolyglotLanguage language : engine.idToLanguage.values()) {
                    ids.add(language.cache.getId());
                }
                throw new IllegalStateException("No language for id " + languageId + " found. Supported languages are: " + ids);
            } else {
                Set<String> mimeTypes = new LinkedHashSet<>();
                for (PolyglotLanguageContext language : contexts) {
                    mimeTypes.addAll(language.language.cache.getMimeTypes());
                }
                throw new IllegalStateException("No language for MIME type " + mimeType + " found. Supported languages are: " + mimeTypes);
            }
        } else {
            return null;
        }
    }

    @SuppressWarnings("rawtypes")
    PolyglotLanguageContext findLanguageContext(Class<? extends TruffleLanguage> languageClazz, boolean failIfNotFound) {
        for (PolyglotLanguageContext lang : contexts) {
            Env env = lang.env;
            if (env != null) {
                TruffleLanguage<?> language = NODES.getLanguageSpi(lang.language.info);
                if (languageClazz != TruffleLanguage.class && languageClazz.isInstance(language)) {
                    return lang;
                }
            }
        }
        if (failIfNotFound) {
            Set<String> languageNames = new HashSet<>();
            for (PolyglotLanguageContext lang : contexts) {
                if (lang.env == null) {
                    continue;
                }
                languageNames.add(lang.language.cache.getClassName());
            }
            throw new IllegalStateException("Cannot find language " + languageClazz + " among " + languageNames);
        } else {
            return null;
        }
    }

    @Override
    public PolyglotEngineImpl getEngine() {
        return engine;
    }

    /*
     * Special version for getLanguageContext for the fast-path.
     */
    PolyglotLanguageContext getLanguageContext(Class<? extends TruffleLanguage<?>> languageClass) {
        if (CompilerDirectives.isPartialEvaluationConstant(this)) {
            return getLanguageContextImpl(languageClass);
        } else {
            return getLanguageContextBoundary(languageClass);
        }
    }

    @TruffleBoundary
    private PolyglotLanguageContext getLanguageContextBoundary(Class<? extends TruffleLanguage<?>> languageClass) {
        return getLanguageContextImpl(languageClass);
    }

    private PolyglotLanguageContext getLanguageContextImpl(Class<? extends TruffleLanguage<?>> languageClass) {
        int indexValue = languageIndexMap.get(languageClass);
        if (indexValue == -1) {
            CompilerDirectives.transferToInterpreterAndInvalidate();
            synchronized (this) {
                indexValue = languageIndexMap.get(languageClass);
                if (indexValue == -1) {
                    PolyglotLanguageContext context = findLanguageContext(languageClass, true);
                    indexValue = context.language.index;
                    languageIndexMap.put(languageClass, indexValue);
                }
            }
        }
        PolyglotLanguageContext context = contexts[indexValue];
        return context;
    }

    @Override
    public boolean initializeLanguage(String languageId) {
        PolyglotLanguage language = requirePublicLanguage(languageId);
        PolyglotLanguageContext languageContext = this.contexts[language.index];
        languageContext.checkAccess(null);
        Object prev = languageContext.enter();
        try {
            return languageContext.ensureInitialized(null);
        } catch (Throwable t) {
            throw wrapGuestException(languageContext, t);
        } finally {
            languageContext.leave(prev);
        }
    }

    @Override
    public Value eval(String languageId, Object sourceImpl) {
        PolyglotLanguage language = requirePublicLanguage(languageId);
        Object prev = enter();
        PolyglotLanguageContext languageContext = contexts[language.index];
        try {
            languageContext.checkAccess(null);
            com.oracle.truffle.api.source.Source source = (com.oracle.truffle.api.source.Source) sourceImpl;
            CallTarget target = languageContext.parseCached(source);
            Object result = target.call(PolyglotImpl.EMPTY_ARGS);

            if (source.isInteractive()) {
                printResult(languageContext, result);
            }

            return languageContext.toHostValue(result);
        } catch (Throwable e) {
            throw PolyglotImpl.wrapGuestException(languageContext, e);
        } finally {
            leave(prev);
        }
    }

    private PolyglotLanguage requirePublicLanguage(String languageId) {
        PolyglotLanguage language = engine.idToLanguage.get(languageId);
        if (language == null || language.cache.isInternal()) {
            engine.requirePublicLanguage(languageId); // will trigger the error
            assert false;
            return null;
        }
        return language;
    }

    @TruffleBoundary
    private static void printResult(PolyglotLanguageContext languageContext, Object result) {
        String stringResult = LANGUAGE.toStringIfVisible(languageContext.env, result, true);
        if (stringResult != null) {
            try {
                OutputStream out = languageContext.context.out;
                out.write(stringResult.getBytes(StandardCharsets.UTF_8));
                out.write(System.getProperty("line.separator").getBytes(StandardCharsets.UTF_8));
            } catch (IOException ioex) {
                // out stream has problems.
                throw new IllegalStateException(ioex);
            }
        }
    }

    @Override
    public Engine getEngineImpl() {
        return engine.api;
    }

    @Override
    public void close(boolean cancelIfExecuting) {
        boolean closeCompleted = closeImpl(cancelIfExecuting, cancelIfExecuting);
        if (cancelIfExecuting) {
            engine.getCancelHandler().waitForClosing(this);
        } else if (!closeCompleted) {
            throw new PolyglotIllegalStateException(String.format("The context is currently executing on another thread. " +
                            "Set cancelIfExecuting to true to stop the execution on this thread."));
        }
        if (engine.boundEngine && parent == null) {
            engine.ensureClosed(cancelIfExecuting, false);
        }
    }

    void waitForClose() {
        while (!closeImpl(false, true)) {
            try {
                synchronized (this) {
                    wait(1000);
                }
            } catch (InterruptedException e) {
            }
        }
    }

    boolean isSingleThreaded() {
        return singleThreaded.isValid();
    }

    Map<Thread, PolyglotThreadInfo> getSeenThreads() {
        assert Thread.holdsLock(this);
        return threads;
    }

    synchronized boolean isActive() {
        this.lastThread = PolyglotThreadInfo.NULL;
        for (PolyglotThreadInfo seenTinfo : threads.values()) {
            if (seenTinfo.isActive()) {
                return true;
            }
        }
        return false;
    }

    PolyglotThreadInfo getFirstActiveOtherThread(boolean includePolyglotThread) {
        assert Thread.holdsLock(this);
        // send enters and leaves into a lock by setting the lastThread to null.
        this.lastThread = PolyglotThreadInfo.NULL;
        for (PolyglotThreadInfo otherInfo : threads.values()) {
            if (!includePolyglotThread && otherInfo.isPolyglotThread(this)) {
                continue;
            }
            if (!otherInfo.isCurrent() && otherInfo.isActive()) {
                return otherInfo;
            }
        }
        return null;
    }

    boolean hasActiveOtherThread(boolean includePolyglotThreads) {
        return getFirstActiveOtherThread(includePolyglotThreads) != null;
    }

    synchronized void notifyThreadClosed() {
        PolyglotThreadInfo currentTInfo = getCurrentThreadInfo();
        if (currentTInfo != PolyglotThreadInfo.NULL) {
            currentTInfo.cancelled = true;
            // clear interrupted status after closingThread
            // needed because we interrupt when closingThread from another thread.
            Thread.interrupted();
            notifyAll();
        }
    }

    boolean closeImpl(boolean cancelIfExecuting, boolean waitForPolyglotThreads) {
        boolean success = false;
        Thread[] remainingThreads = null;
        PolyglotContextImpl[] childrenToClose = null;
        try {
            synchronized (this) {
                if (!closed) {
                    closingThread = Thread.currentThread();

                    // triggers a thread changed event which requires synchronization on the next
                    // enter/leave.
                    lastThread = PolyglotThreadInfo.NULL;

                    if (cancelIfExecuting) {
                        cancelling = true;
                        PolyglotThreadInfo currentTInfo = getCurrentThreadInfo();
                        if (currentTInfo != PolyglotThreadInfo.NULL) {
                            currentTInfo.cancelled = true;
                            // clear interrupted status after closingThread
                            // needed because we interrupt when closingThread from another thread.
                            Thread.interrupted();
                        }
                    }

                    if (hasActiveOtherThread(waitForPolyglotThreads)) {
                        /*
                         * We are not done executing, cannot close yet.
                         */
                        return false;
                    }

                    childrenToClose = childContexts.toArray(new PolyglotContextImpl[childContexts.size()]);
                }
            }
            if (childrenToClose != null) {
                Object prev = enter();
                try {
                    for (PolyglotContextImpl childContext : childrenToClose) {
                        childContext.closeImpl(cancelIfExecuting, waitForPolyglotThreads);
                    }

                    // we need to run finalization at least twice in case a finalization run has
                    // initialized a new contexts
                    boolean finalizationPerformed;
                    do {
                        finalizationPerformed = false;
                        // inverse context order is already the right order for context
                        // disposal/finalization
                        for (int i = contexts.length - 1; i >= 0; i--) {
                            PolyglotLanguageContext context = contexts[i];
                            try {
                                finalizationPerformed |= context.finalizeContext();
                            } catch (Exception | Error ex) {
                                throw wrapGuestException(context, ex);
                            }
                        }
                    } while (finalizationPerformed);

                    // finalization performed commit close -> no actions allowed on dispose
                    closed = true;

                    List<PolyglotLanguageContext> disposedContexts = new ArrayList<>(contexts.length);
                    try {
                        synchronized (this) {
                            for (int i = contexts.length - 1; i >= 0; i--) {
                                PolyglotLanguageContext context = contexts[i];
                                try {
                                    boolean disposed = context.dispose();
                                    if (disposed) {
                                        disposedContexts.add(context);
                                    }
                                } catch (Exception | Error ex) {
                                    throw wrapGuestException(context, ex);
                                }
                            }
                        }
                    } finally {
                        for (PolyglotLanguageContext context : disposedContexts) {
                            context.notifyDisposed();
                        }
                    }
                    assert childContexts.isEmpty();
                    success = true;
                } finally {
                    leave(prev);
                    if (success) {
                        if (parent != null) {
                            synchronized (parent) {
                                parent.childContexts.remove(this);
                            }
                        } else {
                            engine.removeContext(this);
                        }
                        synchronized (this) {
                            remainingThreads = threads.keySet().toArray(new Thread[0]);
                        }
                    }
                    closed = success;
                    lastThread = PolyglotThreadInfo.NULL;
                    cancelling = false;
                }
            }
        } finally {
            closingThread = null;
        }
        if (success) {
            for (Thread thread : remainingThreads) {
                VMAccessor.INSTRUMENT.notifyThreadFinished(engine, truffleContext, thread);
            }
            VMAccessor.INSTRUMENT.notifyContextClosed(engine, truffleContext);
        }
        return true;
    }

    synchronized void sendInterrupt() {
        if (!cancelling) {
            return;
        }
        for (PolyglotThreadInfo threadInfo : threads.values()) {
            if (!threadInfo.isCurrent() && threadInfo.isActive()) {
                /*
                 * We send an interrupt to the thread to wake up and to run some guest language code
                 * in case they are waiting in some async primitive. The interrupt is then cleared
                 * when the closed is performed.
                 */
                threadInfo.thread.interrupt();
            }
        }
    }

    PolyglotThreadInfo getCurrentThreadInfo() {
        assert Thread.holdsLock(this);
        PolyglotThreadInfo currentTInfo = lastThread;

        if (currentTInfo.thread != Thread.currentThread()) {
            currentTInfo = threads.get(Thread.currentThread());
            if (currentTInfo == null) {
                // closingThread from a thread we have never seen.
                currentTInfo = PolyglotThreadInfo.NULL;
            }
        }
        return currentTInfo;
    }

    @Override
    public Value lookup(String languageId, String symbolName) {
        PolyglotLanguage language = requirePublicLanguage(languageId);
        Object prev = enter();
        PolyglotLanguageContext languageContext = this.contexts[language.index];
        try {
            return languageContext.lookupHost(symbolName);
        } catch (Throwable e) {
            throw PolyglotImpl.wrapGuestException(languageContext, e);
        } finally {
            leave(prev);
        }
    }

    boolean patch(OutputStream newOut, OutputStream newErr, InputStream newIn, boolean newHostAccessAllowed,
                    boolean newCreateThreadAllowed, Predicate<String> newClassFilter,
                    Map<String, String> newOptions, Map<String, String[]> newApplicationArguments, Set<String> newAllowedPublicLanguages) {
        CompilerAsserts.neverPartOfCompilation();
        patchInstance(newOut, newErr, newIn, newHostAccessAllowed, newCreateThreadAllowed, newClassFilter, newApplicationArguments, newAllowedPublicLanguages);
        for (int i = 1; i < this.contexts.length; i++) {
            final PolyglotLanguageContext context = this.contexts[i];
            if (context.isInitialized()) {
                OptionValuesImpl values = context.language.getOptionValues().copy();
                values.putAll(newOptions);
                if (!context.patch(values, newApplicationArguments.get(context.language.getId()))) {
                    return false;
                }
            }
        }
        return true;
    }

    private void patchInstance(
                    OutputStream newOut,
                    OutputStream newErr,
                    InputStream newIn,
                    boolean newHostAccessAllowed,
                    boolean newCreateThreadAllowed,
                    Predicate<String> newClassFilter,
                    Map<String, String[]> newApplicationArguments,
                    Set<String> newAllowedPublicLanguages) {
        this.hostAccessAllowed = newHostAccessAllowed;
        this.createThreadAllowed = newCreateThreadAllowed;
        this.applicationArguments = newApplicationArguments;
        this.classFilter = newClassFilter;

        if (newOut == null || newOut == INSTRUMENT.getOut(engine.out)) {
            this.out = engine.out;
        } else {
            this.out = INSTRUMENT.createDelegatingOutput(newOut, engine.out);
        }
        if (newErr == null || newErr == INSTRUMENT.getOut(engine.err)) {
            this.err = engine.err;
        } else {
            this.err = INSTRUMENT.createDelegatingOutput(newErr, engine.err);
        }
        this.in = newIn == null ? engine.in : newIn;
        this.allowedPublicLanguages = newAllowedPublicLanguages;
    }

    static PolyglotContextImpl preInitialize(final PolyglotEngineImpl engine) {
        PolyglotContextImpl context = new PolyglotContextImpl(
                        engine,
                        null,
                        null,
                        null,
                        false,
                        false,
                        null,
                        Collections.emptyMap(),
                        Collections.emptyMap(),
                        engine.getLanguages().keySet());
        final String optionValue = engine.engineOptionValues.get(PolyglotEngineImpl.PREINITIALIZE_CONTEXTS);
        if (optionValue != null && !optionValue.isEmpty()) {
            final Set<String> languagesToPreinitialize = new HashSet<>();
            Collections.addAll(languagesToPreinitialize, optionValue.split(","));
            context.inContextPreInitialization = true;
            try {
                Object prev = context.enter();
                try {
                    for (String languageId : engine.getLanguages().keySet()) {
                        if (languagesToPreinitialize.contains(languageId)) {
                            final PolyglotLanguageContext languageContext = context.findLanguageContext(languageId, null, false);
                            if (languageContext != null) {
                                languageContext.preInitialize();
                            }
                        }
                    }
                } finally {
                    context.leave(prev);
                }
            } finally {
                context.inContextPreInitialization = false;
            }
        }
        // Need to clean up Threads before storing SVM image
        context.lastThread = PolyglotThreadInfo.NULL;
        CURRENT = new ContextThreadLocal();
        return context;
    }

}<|MERGE_RESOLUTION|>--- conflicted
+++ resolved
@@ -85,18 +85,11 @@
     @CompilationFinal(dimensions = 1) final PolyglotLanguageContext[] contexts;
 
     Context api;
-<<<<<<< HEAD
-    private final PolyglotContextImpl parent;
+    final TruffleContext truffleContext;
+    final PolyglotContextImpl parent;
     OutputStream out;   // effectively final
     OutputStream err;   // effectively final
     InputStream in;     // effectively final
-=======
-    final TruffleContext truffleContext;
-    final PolyglotContextImpl parent;
-    final OutputStream out;
-    final OutputStream err;
-    final InputStream in;
->>>>>>> caf067b7
     final Map<String, Value> polyglotScope = new HashMap<>();
     Predicate<String> classFilter;  // effectively final
     boolean hostAccessAllowed;      // effectively final
@@ -260,18 +253,6 @@
     @TruffleBoundary
     PolyglotContextImpl enterThreadChanged() {
         Thread current = Thread.currentThread();
-<<<<<<< HEAD
-        PolyglotThreadInfo threadInfo = this.lastThread;
-        assert threadInfo != null;
-
-        if (threadInfo.thread != current) {
-            boolean needsInitialization = false;
-            threadInfo = threads.get(current);
-            if (threadInfo == null) {
-                threadInfo = createThreadInfo(current);
-                needsInitialization = !inContextPreInitialization;
-            }
-=======
         PolyglotContextImpl prev;
         boolean needsInitialization = false;
         synchronized (this) {
@@ -286,9 +267,8 @@
                 threadInfo = threads.get(current);
                 if (threadInfo == null) {
                     threadInfo = createThreadInfo(current);
-                    needsInitialization = true;
-                }
->>>>>>> caf067b7
+                    needsInitialization = !inContextPreInitialization;
+                }
 
                 boolean transitionToMultiThreading = singleThreaded.isValid() && hasActiveOtherThread(true);
                 if (transitionToMultiThreading) {
